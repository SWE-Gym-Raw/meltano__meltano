"""Nox configuration.

- Run `nox -l` to list the sessions Nox can run.
- Run `nox -t lint` to run linting.
- Run `nox -t test` to run tests.
- Run `nox` to run all sessions.
- Run `nox -s <session name>` to run a particular session.
"""

from __future__ import annotations

import os
import sys
from pathlib import Path
from random import randint

from nox import Session

try:
    from nox_poetry import session as nox_session
except ImportError:
    raise SystemExit(
        "Nox failed to import the 'nox-poetry' package. Please install it "
        f"using the following command: {sys.executable} -m pip install nox-poetry",
    ) from None

# NOTE: The module docstring above is printed when `nox -l` is run.

# Dependencies for tests and type checking are defined in `pyproject.toml`, and
# locked in `poetry.lock`. The various Nox sessions defined here install the
# subset of them they require.

# We use `nox-poetry` to ensure the version installed is consistent with
# `poetry.lock`. The single source of truth for our Python test and type checking
# dependencies is `pyproject.toml`. Other linting and checks are performed by
# `pre-commit`, where each check specifies its own dependencies. There should be
# no duplicated dependencies between `pyproject.toml` and
# `.pre-commit-config.yaml`.

root_path = Path(__file__).parent
python_versions = ("3.8", "3.9", "3.10", "3.11")
main_python_version = "3.10"
pytest_deps = (
    "backoff",
    "colorama",  # colored output in Windows
    "freezegun",
    "hypothesis",
    "mock",
    "pytest",
    "pytest-aiohttp",
    "pytest-asyncio",
    "pytest-cov",
    "pytest-docker",
    "pytest-httpserver",
    "pytest-order",
    "pytest-randomly",
    "pytest-xdist",
    "requests-mock",
    "pytest-structlog",
)


def _run_pytest(session: Session) -> None:
    random_seed = randint(0, 2**32 - 1)  # noqa: S311, WPS432
    args = session.posargs or ("tests/",)
    try:
        session.env.update(
            {
                "COVERAGE_RCFILE": str(root_path / "pyproject.toml"),
                "COVERAGE_FILE": str(
                    root_path / f".coverage.{random_seed:010}.{session.name}",
                ),
            },
        )
        session.run(
            "pytest",
            "--cov=meltano",
            "--cov=tests",
            f"--randomly-seed={random_seed}",
            *args,
        )
    finally:
        if session.interactive:
            session.notify("coverage", posargs=[])


@nox_session(
    name="pytest",
    python=python_versions,
    tags=("test", "pytest"),
)
def pytest_meltano(session: Session) -> None:
    """Run pytest to test Meltano.

    Args:
        session: Nox session.
    """
    backend_db = os.environ.get("PYTEST_BACKEND", "sqlite")
    extras = ["azure", "gcs", "s3"]

    if backend_db == "mssql":
<<<<<<< HEAD
        extras.append("mssql")
    elif backend_db == "postgresql":
        extras.append("psycopg2")
    elif backend_db == "postgresql_psycopg3":
        extras.append("postgres")
=======
        session.install(".[mssql,azure,gcs,s3]")

    else:
        session.install(".[azure,gcs,s3]")

    session.install(
        "colorama",  # colored output in Windows
        "freezegun",
        "mock",
        "moto",
        "pytest",
        "pytest-asyncio",
        "pytest-cov",
        "pytest-docker",
        "pytest-order",
        "pytest-randomly",
        "pytest-structlog",
        "pytest-xdist",
        "requests-mock",
    )
>>>>>>> 75af3759

    session.install(f".[{','.join(extras)}]", *pytest_deps)
    _run_pytest(session)


@nox_session(python=main_python_version)
def coverage(session: Session) -> None:
    """Combine and report previously generated coverage data.

    Args:
        session: Nox session.
    """
    args = session.posargs or ("report",)

    session.install("coverage[toml]")

    if not session.posargs and any(Path().glob(".coverage.*")):
        session.run("coverage", "combine")

    session.run("coverage", *args)


@nox_session(
    name="pre-commit",
    python=main_python_version,
    tags=("lint",),
)
def pre_commit(session: Session) -> None:
    """Run pre-commit linting and auto-fixes.

    Args:
        session: Nox session.
    """
    args = session.posargs or ("run", "--all-files")
    session.install("pre-commit")
    session.run("pre-commit", *args)


@nox_session(
    python=main_python_version,
    tags=("lint",),
)
def mypy(session: Session) -> None:
    """Run mypy type checking.

    Args:
        session: Nox session.
    """
    session.install(
        ".",
        "boto3-stubs",
        "mypy",
        "types-croniter",
        "types-python-dateutil",
        "types-jsonschema",
        "types-psutil",
        "types-python-slugify",
        "types-PyYAML",
        "types-requests",
        "types-tabulate",
    )
    session.run("mypy", *session.posargs)<|MERGE_RESOLUTION|>--- conflicted
+++ resolved
@@ -70,6 +70,7 @@
                 "COVERAGE_FILE": str(
                     root_path / f".coverage.{random_seed:010}.{session.name}",
                 ),
+                "NOX_CURRENT_SESSION": "tests",
             },
         )
         session.run(
@@ -99,34 +100,11 @@
     extras = ["azure", "gcs", "s3"]
 
     if backend_db == "mssql":
-<<<<<<< HEAD
         extras.append("mssql")
     elif backend_db == "postgresql":
         extras.append("psycopg2")
     elif backend_db == "postgresql_psycopg3":
         extras.append("postgres")
-=======
-        session.install(".[mssql,azure,gcs,s3]")
-
-    else:
-        session.install(".[azure,gcs,s3]")
-
-    session.install(
-        "colorama",  # colored output in Windows
-        "freezegun",
-        "mock",
-        "moto",
-        "pytest",
-        "pytest-asyncio",
-        "pytest-cov",
-        "pytest-docker",
-        "pytest-order",
-        "pytest-randomly",
-        "pytest-structlog",
-        "pytest-xdist",
-        "requests-mock",
-    )
->>>>>>> 75af3759
 
     session.install(f".[{','.join(extras)}]", *pytest_deps)
     _run_pytest(session)
