--- conflicted
+++ resolved
@@ -28,11 +28,7 @@
       'installPlugin',
     ]),
     installExtractorAndBeginSettings(extractor) {
-<<<<<<< HEAD
-      this.installPlugin({ collectionType: 'extractors', name: extractor });
-=======
       this.installPlugin({ pluginType: 'extractors', name: extractor });
->>>>>>> 7cf09312
       this.updateExtractorSettings(extractor);
     },
     updateExtractorSettings(extractor) {
