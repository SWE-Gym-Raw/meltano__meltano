--- conflicted
+++ resolved
@@ -74,7 +74,9 @@
                 <a
                   class='button is-interactive-primary flex-grow-1'
                   @click="updateLoaderSettings(loader)">Account Settings</a>
-                <a class='button' disabled>Uninstall</a>
+                <a
+                  class='button tooltip is-tooltip-warning is-tooltip-multiline'
+                  data-tooltip='This feature is queued. Feel free to contribute at gitlab.com/meltano/meltano/issues.'>Uninstall</a>
               </div>
             </template>
             <template v-else>
@@ -84,28 +86,6 @@
                 @click="installLoaderAndBeginSettings(loader)">Install</a>
             </template>
 
-<<<<<<< HEAD
-                <template v-if='getIsConnectorInstalled(loader)'>
-                  <div class="buttons are-small">
-                    <a
-                      class='button is-success flex-grow-1'
-                      @click="updateLoaderInFocus(loader)">Account Settings</a>
-                    <a
-                      class='button tooltip is-tooltip-warning is-tooltip-multiline'
-                      data-tooltip='This feature is queued. Feel free to contribute at gitlab.com/meltano/meltano/issues.'>Uninstall</a>
-                  </div>
-                </template>
-                <template v-else>
-                  <a
-                    :class='{ "is-loading": getIsInstallingPlugin(loader) }'
-                    class='button is-success is-outlined is-block is-small'
-                    @click="installLoader(loader)">Install</a>
-                </template>
-
-              </div>
-            </div>
-=======
->>>>>>> 122d4bd4
           </div>
         </div>
       </div>
