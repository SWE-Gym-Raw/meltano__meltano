--- conflicted
+++ resolved
@@ -3,11 +3,7 @@
 import threading
 import time
 import webbrowser
-<<<<<<< HEAD
-
-=======
 import psutil
->>>>>>> 093c3e4a
 from colorama import Fore
 
 from watchdog.observers import Observer
@@ -62,26 +58,6 @@
         self.observer.stop()
 
 
-class AirflowWorker(threading.Thread):
-    def __init__(self, project: Project, airflow: PluginInstall = None):
-        super().__init__()
-
-        self.project = project
-        self._plugin = airflow or ConfigService(project).find_plugin("airflow")
-
-    def start_all(self):
-        invoker = invoker_factory(db.session, self.project, self._plugin)
-        self._webserver = invoker.invoke("webserver")
-        self._scheduler = invoker.invoke("scheduler")
-
-    def run(self):
-        return self.start_all()
-
-    def stop(self):
-        self._webserver.terminate()
-        self._scheduler.terminate()
-
-
 class UIAvailableWorker(threading.Thread):
     def __init__(self, url, open_browser=False):
         super().__init__()
@@ -106,9 +82,6 @@
             time.sleep(2)
 
     def stop(self):
-<<<<<<< HEAD
-        self._terminate = True
-=======
         self._terminate = True
 
 
@@ -178,5 +151,4 @@
         self.start_all()
 
     def stop(self):
-        self.kill_stale_workers()
->>>>>>> 093c3e4a
+        self.kill_stale_workers()