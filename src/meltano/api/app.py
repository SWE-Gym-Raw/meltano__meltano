import datetime
import logging
import logging.handlers
import os
import atexit
from flask import Flask, request, g
from flask_login import current_user
from flask_cors import CORS
from urllib.parse import urlsplit

import meltano
from meltano.core.project import Project
from meltano.core.tracking import GoogleAnalyticsTracker
from meltano.core.compiler.project_compiler import ProjectCompiler
from meltano.core.tracking import GoogleAnalyticsTracker
from meltano.core.db import project_engine
from meltano.api.config import VERSION_HEADER

from werkzeug.wsgi import DispatcherMiddleware
from meltano.oauth.app import app as oauth_service


logger = logging.getLogger(__name__)


def create_app(config={}):
    project = Project.find()

    app = Flask(
        __name__, instance_path=str(project.root), instance_relative_config=True
    )

    app.config.from_object("meltano.api.config")
    app.config.from_pyfile("ui.cfg", silent=True)
    app.config.update(**config)

    if app.env == "production":
        from meltano.api.config import ensure_secure_setup

        app.config.from_object("meltano.api.config.Production")
        ensure_secure_setup(app)

    # register
    project_engine(
        project, engine_uri=app.config["SQLALCHEMY_DATABASE_URI"], default=True
    )

    # Initial compilation
    compiler = ProjectCompiler(project)
    try:
        compiler.compile()
    except Exception as e:
        pass

    # Logging
    file_handler = logging.handlers.RotatingFileHandler(
        str(project.run_dir("meltano-ui.log")), backupCount=3
    )
    stdout_handler = logging.StreamHandler()

    logger.setLevel(logging.DEBUG)
    logger.addHandler(file_handler)
    logger.addHandler(stdout_handler)

    # 1) Extensions
    security_options = {}

    from .models import db
    from .mail import mail
    from .executor import setup_executor
    from .security import security, users, setup_security
    from .security.oauth import setup_oauth
    from .json import setup_json

    db.init_app(app)
    mail.init_app(app)
    setup_executor(app, project)
    setup_security(app, project)
    setup_oauth(app)
    setup_json(app)

    # we need to setup CORS for development
    if app.env == "development":
        CORS(app, origins="http://localhost:8080", supports_credentials=True)

    # 2) Register the URL Converters
    from .url_converters import PluginRefConverter

    app.url_map.converters["plugin_ref"] = PluginRefConverter

    # 3) Register the controllers

    from .controllers.dashboards import dashboardsBP
    from .controllers.reports import reportsBP
    from .controllers.repos import reposBP
    from .controllers.settings import settingsBP
    from .controllers.sql import sqlBP
    from .controllers.orchestrations import orchestrationsBP
    from .controllers.plugins import pluginsBP
    from .controllers.root import root, api_root

    app.register_blueprint(dashboardsBP)
    app.register_blueprint(reportsBP)
    app.register_blueprint(reposBP)
    app.register_blueprint(settingsBP)
    app.register_blueprint(sqlBP)
    app.register_blueprint(orchestrationsBP)
    app.register_blueprint(pluginsBP)
    app.register_blueprint(root)
    app.register_blueprint(api_root)

    if app.config["PROFILE"]:
        from .profiler import init

        init(app)

    # Google Analytics setup
    tracker = GoogleAnalyticsTracker(project)

    @app.before_request
    def setup_js_context():
        # setup the appUrl
        appUrl = urlsplit(request.host_url)
        g.jsContext = {"appUrl": appUrl.geturl()[:-1]}

        if tracker.send_anonymous_usage_stats:
            g.jsContext["isSendAnonymousUsageStats"] = True
            g.jsContext["projectId"] = tracker.project_id

        g.jsContext["version"] = meltano.__version__

<<<<<<< HEAD
        # setup the dbtDocsUrl
        g.jsContext["dbtDocsUrl"] = appUrl._replace(path="/-/dbt/").geturl()[:-1]

        # setup the oauthServiceUrl
        g.jsContext["oauthServiceUrl"] = app.config["MELTANO_OAUTH_SERVICE_URL"]

=======
>>>>>>> f9e5caa5
    @app.after_request
    def after_request(res):
        res.headers[VERSION_HEADER] = meltano.__version__
        return res

    # create the dispatcher to host the `OAuthService`
    app.wsgi_app = DispatcherMiddleware(app.wsgi_app, {"/-/oauth": oauth_service})

    return app<|MERGE_RESOLUTION|>--- conflicted
+++ resolved
@@ -129,15 +129,9 @@
 
         g.jsContext["version"] = meltano.__version__
 
-<<<<<<< HEAD
-        # setup the dbtDocsUrl
-        g.jsContext["dbtDocsUrl"] = appUrl._replace(path="/-/dbt/").geturl()[:-1]
-
         # setup the oauthServiceUrl
         g.jsContext["oauthServiceUrl"] = app.config["MELTANO_OAUTH_SERVICE_URL"]
 
-=======
->>>>>>> f9e5caa5
     @app.after_request
     def after_request(res):
         res.headers[VERSION_HEADER] = meltano.__version__
