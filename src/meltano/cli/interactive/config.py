"""Interactive configuration handler."""

from __future__ import annotations

import typing as t
from contextlib import suppress

# NOTE: Importing the readline module enables the use of arrow
#       keys for text navigation during interactive config.
#       Refer to https://docs.python.org/3/library/readline.html
with suppress(ImportError):
    import readline  # noqa: F401

import click
from jinja2 import BaseLoader, Environment
from rich.console import Console, Group
from rich.markdown import Markdown
from rich.panel import Panel
from rich.table import Table
from rich.text import Text

from meltano.cli.interactive.utils import InteractionStatus
from meltano.cli.utils import CliError
from meltano.core.environment_service import EnvironmentService
from meltano.core.settings_service import (
    REDACTED_VALUE,
    SettingKind,
    SettingsService,
    SettingValueStore,
)
from meltano.core.settings_store import StoreNotSupportedError
from meltano.core.tracking.contexts import CliEvent

if t.TYPE_CHECKING:
    from meltano.core.project import Project

PLUGIN_COLOR = "magenta"
ENVIRONMENT_COLOR = "orange1"
SETTING_COLOR = "blue1"

HOME_SCREEN_TEMPLATE = """[bold underline]Configuring [{{ plugin_color }}]{{ plugin_name.capitalize() | safe }}[/{{ plugin_color }}] {% if environment_name %}in Environment[{{ environment_color }}]{{ environment_name }}[/{{ environment_color }}] {% endif %}Interactively[/bold underline]

Following the prompts below, you will be guided through configuration of this plugin.

Meltano is responsible for managing the configuration of all of a project’s plugins.
It knows what settings are supported by each plugin, and how and when different types of plugins expect to be fed that configuration.

To determine the values of settings, Meltano will look in 4 main places, with each taking precedence over the next:

  1. Environment variables
  2. Your meltano.yml project file
  3. Your project's system database
  4. The default values set in the plugin's settings metadata

Within meltano.yml you can also associate configuration with a Meltano Environment, allowing you to define custom layers of configuration within your project.

To learn more about configuration options, see the [link=https://docs.meltano.com/guide/configuration]Meltano Configuration Guide[/link]

[bold underline]Settings[/bold underline]
{% for setting in settings %}
{{ loop.index }}. [blue]{{ setting["name"] }}[/blue]: {{ setting["description"] | safe }}
{%- endfor %}

{% if plugin_url %}To learn more about {{ plugin_name | safe }} and its settings, visit [link={{ plugin_url }}]{{ plugin_url }}[/link]{% endif %}
"""  # noqa: E501


class InteractiveConfig:  # noqa: WPS230, WPS214
    """Manage Config interactively."""

    def __init__(self, ctx, store, extras=False, max_width=None):
        """Initialise InteractiveConfig instance."""
        self.ctx = ctx
        self.store = store
        self.extras = extras
        self.project: Project = self.ctx.obj["project"]
        self.settings: SettingsService = self.ctx.obj["settings"]
        self.session = self.ctx.obj["session"]
        self.tracker = self.ctx.obj["tracker"]
        self.environment_service = EnvironmentService(self.project)
        self.max_width = max_width or 75  # noqa: WPS432
        self.console = Console()

    @property
    def configurable_settings(self):
        """Return settings available for interactive configuration."""
        return self.settings.config_with_metadata(
            session=self.session,
            extras=self.extras,
            redacted=True,
        )

    @property
    def setting_choices(self):
        """Return simplified setting choices, for easy printing."""
        setting_choices = []
        for index, (name, config_metadata) in enumerate(
            self.configurable_settings.items(),
        ):
            description = config_metadata["setting"].description
            description = "" if description is None else description
            setting_choices.append((str(index + 1), name, description))
        return setting_choices

    def truncate(self, text: str) -> str:
        """Truncate text."""
        if len(text) >= self.max_width:
            return f"{text[: self.max_width - 3]}..."
        return text

    def _print_home_screen(self):
        """Print screen for this interactive."""
        markdown_template = Environment(loader=BaseLoader, autoescape=True).from_string(
            HOME_SCREEN_TEMPLATE,
        )
        markdown_text = markdown_template.render(
            {
                "plugin_color": PLUGIN_COLOR,
                "environment_color": ENVIRONMENT_COLOR,
                "setting_color": SETTING_COLOR,
                "plugin_name": self.settings.label,
                "plugin_url": self.settings.docs_url,
                "environment_name": self.project.environment.name
                if self.project.environment
                else None,
                "settings": [
                    {
                        "name": name,
                        "description": self.truncate(description.replace("\n", " ")),
                    }
                    for _, name, description in self.setting_choices
                ],
            },
        )
        self.console.print(Panel(Text.from_markup(markdown_text)))

    def _print_setting(self, name, config_metadata, index, last_index):
        """Print setting."""
        value = config_metadata["value"]
        source = config_metadata["source"]
        setting_def = config_metadata["setting"]
        details = Table(show_header=False)
        details.add_column("name", justify="right")
        details.add_column("value")

        pre = [
            Text.from_markup(
                f"[bold underline][{PLUGIN_COLOR}]"
                f"{self.settings.label.capitalize()}[/{PLUGIN_COLOR}]"
                f"[/bold underline] Setting {index} of {last_index}",
            ),
        ]

        if setting_def.is_extra:
            pre.append(
                Text.from_markup(
                    "[yellow1]Custom Extra: plugin-specific options handled "
                    "by Meltano[/yellow1]",
                ),
            )

        elif setting_def.is_custom:
            pre.append(
                Text.from_markup(
                    "[yellow1]Custom Setting: possibly unsupported by the "
                    "plugin[/yellow1]",
                ),
            )

        details.add_row(
            Text("Name"),
            Text.from_markup(f"[{SETTING_COLOR}]{name}[/{SETTING_COLOR}]"),
        )

        if source is SettingValueStore.DEFAULT:
            label = "default"
        elif source is SettingValueStore.INHERITED:
            label = f"inherited from '{self.settings.plugin.parent.name}'"
        else:
            label = f"from {source.label}"
<<<<<<< HEAD
        expanded_value = value if value is not None else "(empty string)"
        if unexpanded_value := config_metadata.get("unexpanded_value"):
            current_value = (
                unexpanded_value if unexpanded_value is not None else "(empty string)"
            )
=======

        def value_is_defined(v=value):
            return v is not None

        def value_for_display(v=value):
            return v if value_is_defined(v) else "(empty string)"

        expanded_value = value_for_display()
        unexpanded_value = config_metadata.get("unexpanded_value")
>>>>>>> d046f706

        if unexpanded_value:
            current_value = value_for_display(unexpanded_value)
            details.add_row(Text("Current expanded value"), Text(f"{expanded_value}"))
        else:
            current_value = expanded_value

        redacted_with_value = setting_def.is_redacted and value_is_defined()
        value_color = "yellow" if redacted_with_value else "green"

        details.add_row(
            Text(f"Current value ({label})"),
            Text.from_markup(f"[{value_color}]{current_value}[/{value_color}]"),
        )

        if setting_def.kind:
            details.add_row(Text("Kind"), Text(f"{setting_def.kind}"))
        if source is not SettingValueStore.DEFAULT:
            default_value = setting_def.value
            if default_value is not None:
                details.add_row(Text("Default"), Text(f"{default_value!r}"))
        env_keys = [
            var.definition for var in self.settings.setting_env_vars(setting_def)
        ]

        details.add_row(Text("Env(s)"), Text(f"{', '.join(env_keys)}"))
        post = []
        if setting_def.description:
            post.append(
                Group(
                    Text(" Description:"),
                    Panel(Markdown(setting_def.description, justify="left")),
                ),
            )

        if docs_url := self.settings.docs_url:
            post.append(
                Text.from_markup(
                    f" To learn more about {self.settings.label} and its "
                    f"settings, visit [link={docs_url}]{docs_url}[/link]",
                ),
            )

        self.console.print(Panel(Group(*pre, details, *post)))

    @staticmethod
    def _value_prompt(config_metadata):
        if config_metadata["setting"].kind != SettingKind.OPTIONS:
            return (
                click.prompt(
                    "New value",
                    default="",
                    show_default=False,
                    hide_input=True,
                    confirmation_prompt=True,
                )
                if config_metadata["setting"].is_redacted
                else click.prompt("New value", default="", show_default=False)
            )

        options_index = {
            str(index + 1): value
            for index, value in enumerate(
                (chs["label"], chs["value"])
                for chs in config_metadata["setting"].options
            )
        }

        click.echo()
        for index, value in options_index.items():
            click.echo(f"{index}. {value[0]}")
        click.echo()
        chosen_index = click.prompt(
            "Select value",
            type=click.Choice(list(options_index.keys())),
            show_default=False,
        )
        return options_index[chosen_index][1]

    def configure(self, name, index=None, last_index=None, show_set_prompt=True):
        """Configure a single setting interactively."""
        config_metadata = next(
            (
                config_metadata
                for nme, config_metadata in self.configurable_settings.items()
                if nme == name
            ),
        )
        self._print_setting(
            name=name,
            config_metadata=config_metadata,
            index=index,
            last_index=last_index,
        )

        action = "y"
        if show_set_prompt:
            try:
                click.echo()
                action = click.prompt(
                    "Set this value (Y/n) or exit (e)?",
                    default="y",
                    type=click.Choice(["y", "n", "e"], case_sensitive=False),
                )
            except click.Abort:
                action = "e"

        if action.lower() == "y":
            while True:
                click.echo()
                try:
                    new_value = self._value_prompt(config_metadata)
                except click.Abort:
                    click.echo()
                    click.echo("Skipping...")
                    click.pause()
                    return InteractionStatus.SKIP

                try:
                    click.echo()
                    self.set_value(
                        setting_name=tuple(name.split(".")),
                        value=new_value,
                        store=self.store,
                        interactive=True,
                    )
                    click.echo()
                    click.pause()
                    return InteractionStatus.SKIP
                except Exception as e:
                    self.tracker.track_command_event(CliEvent.inflight)
                    click.secho(f"Failed to set value: {e}", fg="red")

        elif action.lower() == "n":
            return InteractionStatus.SKIP

        elif action.lower() == "e":
            return InteractionStatus.EXIT

    def configure_all(self):
        """Configure all settings."""
        numeric_choices = [idx for idx, _, _ in self.setting_choices]
        if not numeric_choices:
            click.secho(
                "There are no settings to configure. "
                "For help, please see https://melta.no#no-plugin-settings-defined",
                fg="yellow",
            )
            self.tracker.track_command_event(CliEvent.completed)
            return

        while True:
            click.clear()
            self._print_home_screen()
            choices = ["all", *numeric_choices, "e"]

            branch = "all"
            try:
                click.echo()
                branch = click.prompt(
                    "Loop through all settings (all), select a setting by "
                    f"number ({min(int(chs) for chs in numeric_choices)} - "
                    f"{max(int(chs) for chs in numeric_choices)}), or exit (e)?",
                    type=click.Choice(choices, case_sensitive=False),
                    default="all",
                    show_choices=False,
                )
            except click.Abort:
                click.echo()
                branch = "e"

            if branch == "all":
                for index, name, _ in self.setting_choices:
                    click.clear()
                    status = InteractionStatus.START
                    while status not in {
                        InteractionStatus.SKIP,
                        InteractionStatus.EXIT,
                    }:
                        status = self.configure(
                            name=name,
                            index=index,
                            last_index=len(self.setting_choices),
                        )
                    if status == InteractionStatus.EXIT:
                        break
            elif branch.lower() == "e":
                self.tracker.track_command_event(CliEvent.completed)
                click.echo()
                return
            else:
                choice_name = next(
                    nme for idx, nme, _ in self.setting_choices if idx == branch
                )
                click.clear()
                status = self.configure(
                    name=choice_name,
                    index=branch,
                    last_index=len(self.setting_choices),
                    show_set_prompt=False,
                )

    def set_value(self, setting_name, value, store, interactive=False):
        """Set value helper function."""
        settings = self.settings
        path = list(setting_name)
        try:
            value, metadata = settings.set_with_metadata(
                path,
                value,
                store=store,
                session=self.session,
            )
        except StoreNotSupportedError as err:
            if interactive:
                self.tracker.track_command_event(CliEvent.inflight)
            else:
                self.tracker.track_command_event(CliEvent.aborted)
            raise CliError(
                f"{settings.label.capitalize()} setting '{path}' could not be "
                f"set in {store.label}: {err}",
            ) from err

        name = metadata["name"]
        store = metadata["store"]
        is_redacted = metadata["setting"] and metadata["setting"].is_redacted

        click.secho(
            (
                f"{settings.label.capitalize()} setting '{name}' was set in "
                f"{store.label}: "
            ),
            fg="green",
            nl=False,
        )
        click.secho(
            REDACTED_VALUE if is_redacted else f"{value!r}",
            fg="yellow" if is_redacted else "green",
        )

        current_value, source = settings.get_with_source(name, session=self.session)
        if source != store:
            current_value = REDACTED_VALUE if is_redacted else f"{value!r}"

            click.secho(
                f"Current value is still: {current_value} (from {source.label})",
                fg="yellow",
            )

        if interactive:
            self.tracker.track_command_event(CliEvent.inflight)
        else:
            self.tracker.track_command_event(CliEvent.completed)<|MERGE_RESOLUTION|>--- conflicted
+++ resolved
@@ -178,13 +178,6 @@
             label = f"inherited from '{self.settings.plugin.parent.name}'"
         else:
             label = f"from {source.label}"
-<<<<<<< HEAD
-        expanded_value = value if value is not None else "(empty string)"
-        if unexpanded_value := config_metadata.get("unexpanded_value"):
-            current_value = (
-                unexpanded_value if unexpanded_value is not None else "(empty string)"
-            )
-=======
 
         def value_is_defined(v=value):
             return v is not None
@@ -194,7 +187,6 @@
 
         expanded_value = value_for_display()
         unexpanded_value = config_metadata.get("unexpanded_value")
->>>>>>> d046f706
 
         if unexpanded_value:
             current_value = value_for_display(unexpanded_value)
