--- conflicted
+++ resolved
@@ -9,11 +9,8 @@
 
 ### New
 
-<<<<<<< HEAD
 - [#608](https://gitlab.com/meltano/meltano/issues/608) Add the Facebook Ads Extractor to Meltano as a hidden plugin. It will be fully enabled on Meltano UI once bundled Transformations and Models are added. It uses the tap defined in https://gitlab.com/meltano/tap-facebook/
-=======
 - [meltano/model-stripe#2](https://gitlab.com/meltano/model-stripe/issues/2) Add timeframes to the Stripe models
->>>>>>> 96d7c4e1
 
 ### Changes
 
