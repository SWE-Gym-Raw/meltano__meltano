# CHANGELOG

All notable changes to this project will be documented in this file.
This project adheres to [Semantic Versioning](http://semver.org/) and [Keep a Changelog](http://keepachangelog.com/).



## Unreleased
---

### New

### Changes

<<<<<<< HEAD
- [#2057](https://gitlab.com/meltano/meltano/-/issues/2057) Bump Airflow version to 1.10.12
=======
- [#2224](https://gitlab.com/meltano/meltano/-/issues/2224) Delete (if present) and recreate virtual environments for all plugins when running meltano install.

>>>>>>> dcbd4bf9

### Fixes

### Breaks


## 1.53.0 - (2020-10-06)
---

### New

- [#2134](https://gitlab.com/meltano/meltano/-/issues/2134) Let different variants of plugins be discovered and let users choose which to add to their project

### Changes

- [#2112](https://gitlab.com/meltano/meltano/-/issues/2112) Stop inheriting Meltano venv when invoking Airflow

### Fixes

- [#2372](https://gitlab.com/meltano/meltano/-/issues/2372) Upgrade `pip` and related tools to the latest version in plugin venvs


## 1.52.0 - (2020-09-28)
---

### Fixes

- [#2360](https://gitlab.com/meltano/meltano/-/issues/2360) Remove automatic install of extractors, loaders, and transforms if they are not present.

- [#2348](https://gitlab.com/meltano/meltano/-/issues/2348) Invalidate `meltano select` catalog discovery cache when extractor configuration is changed


## 1.51.0 - (2020-09-21)
---

### New

- [#2355](https://gitlab.com/meltano/meltano/-/issues/2355) Add `meltano elt` `--dump` option with possible values `catalog`, `state`, `extractor-config`, and `loader-config` to dump content of pipeline-specific generated file


### Fixes

- [#2358](https://gitlab.com/meltano/meltano/-/issues/2358) Don't unintentionally deselect all attributes other than those marked `inclusion: automatic` when using extractor `select_filter` extra or `meltano elt`'s `--select <entity>` option


## 1.50.0 - (2020-09-17)
---

### New

- [#2291](https://gitlab.com/meltano/meltano/-/issues/2291) Add `catalog` extractor extra to allow a catalog to be provided manually
- [#2291](https://gitlab.com/meltano/meltano/-/issues/2291) Add `--catalog` option to `meltano elt` to allow a catalog to be provided manually
- [#2289](https://gitlab.com/meltano/meltano/-/issues/2289) Add `state` extractor extra to allow state file to be provided manually
- [#2289](https://gitlab.com/meltano/meltano/-/issues/2289) Add `--state` option to `meltano elt` to allow state file to be provided manually

### Fixes

- [#2352](https://gitlab.com/meltano/meltano/-/issues/2352) `meltano elt` `--select` and `--exclude` no longer unexpectedly select entities for extraction that match the wildcard pattern but weren't selected originally.


## 1.49.0 - (2020-09-15)
---

### New

- [#2279](https://gitlab.com/meltano/meltano/-/issues/2279) Populate primary setting env var and aliases when invoking plugin or expanding env vars
- [#2349](https://gitlab.com/meltano/meltano/-/issues/2349) Allow plugin setting (default) values to reference pipeline plugin extras using generic env vars, e.g. `MELTANO_EXTRACT__<EXTRA>`
- [#2281](https://gitlab.com/meltano/meltano/-/issues/2281) Allow plugin extra (default) values to reference plugin name, namespace, profile using generic env vars, e.g. `MELTANO_EXTRACTOR_NAMESPACE`
- [#2280](https://gitlab.com/meltano/meltano/-/issues/2280) Allow plugin extra (default) values to reference plugin settings using env vars, e.g. `target_schema: $PG_SCHEMA`
- [#2278](https://gitlab.com/meltano/meltano/-/issues/2278) Read setting values from `<PLUGIN_NAME>_<SETTING_NAME>` env vars, taking precedence over `<PLUGIN_NAMESPACE>_<SETTING_NAME>` but not custom `env`
- [#2350](https://gitlab.com/meltano/meltano/-/issues/2350) Add `MELTANO_TRANSFORM_*` transform pipeline env vars for transformer (configuration) to access
- [#2282](https://gitlab.com/meltano/meltano/-/issues/2282) Add new extractor extra `load_schema` and use it as default loader `schema` instead of namespace
- [#2284](https://gitlab.com/meltano/meltano/-/issues/2284) Add new loader extra `dialect` and use it as default dbt `target` and Meltano UI SQL dialect instead of namespace
- [#2283](https://gitlab.com/meltano/meltano/-/issues/2283) Add new loader extra `target_schema` and use it as default dbt `source_schema` instead of loader `schema`
- [#2285](https://gitlab.com/meltano/meltano/-/issues/2285) Add new transform extra `package_name` and use it in dbt's `dbt_project.yml` and `--models` argument instead of namespace

### Changes

- [#2279](https://gitlab.com/meltano/meltano/-/issues/2279) Fall back on setting values from `<PLUGIN_NAME>_<SETTING_NAME>` and `<PLUGIN_NAMESPACE>_<SETTING_NAME>` env vars if a custom `env` is defined but not used
- [#2278](https://gitlab.com/meltano/meltano/-/issues/2278) Stop unnecessarily prepopulating `env` on a newly added custom plugin's settings definitions
- [#2208](https://gitlab.com/meltano/meltano/-/issues/2208) Standardize on setting env vars prefixed with plugin name, not namespace or custom `env`


## 1.48.0 - (2020-09-07)
---

### New

- [#2340](https://gitlab.com/meltano/meltano/-/issues/2340) Print full error message when extractor catalog discovery fails
- [#2223](https://gitlab.com/meltano/meltano/-/issues/2223) Print clear error message when `meltano invoke` or `meltano elt` attempts to execute a plugin that hasn't been installed yet
- [#2345](https://gitlab.com/meltano/meltano/-/issues/2345) Make `tap-csv` `files` a known setting
- [#2155](https://gitlab.com/meltano/meltano/-/issues/2155) Add `select_filter` extractor extra to allow extracting a subset of selected entities
- [#2155](https://gitlab.com/meltano/meltano/-/issues/2155) Add `--select` and `--exclude` options to `meltano elt` to allow extracting a subset of selected entities

### Changes

- [#2167](https://gitlab.com/meltano/meltano/-/issues/2167) Include extractor and loader name in autogenerated `meltano elt` job ID
- [#2343](https://gitlab.com/meltano/meltano/-/issues/2343) Automatically delete generated plugin config files at end of `meltano elt` and `meltano invoke`

### Fixes

- [#2167](https://gitlab.com/meltano/meltano/-/issues/2167) Make sure autogenerated `meltano elt` job ID matches in system database and `.meltano/{run,logs}/elt`
- [#2347](https://gitlab.com/meltano/meltano/-/issues/2347) Have `meltano config <plugin> set --store=dotenv` store valid JSON values for arrays and objects
- [#2346](https://gitlab.com/meltano/meltano/-/issues/2346) Correctly cast environment variable string value when overriding custom array and object settings

### Breaks

- [#2344](https://gitlab.com/meltano/meltano/-/issues/2344) Move `meltano elt` output logs from `.meltano/run/elt` to `.meltano/logs/elt`
- [#2342](https://gitlab.com/meltano/meltano/-/issues/2342) Store pipeline-specific generated plugin config files (`tap.config.json`, `tap.properties.json`, etc) under `.meltano/run/elt/<job_id>/<run_id>` instead of `.meltano/run/<plugin_name>`. Users who were explicitly putting a catalog file at `.meltano/run/<plugin_name>/tap.properties.json` should use `.meltano/extractors/<plugin_name>/tap.properties.json` instead.


## 1.47.0 - (2020-09-03)
---

### New

- [#2210](https://gitlab.com/meltano/meltano/-/issues/2210) Print documentation and repository URLs when adding a new plugin to the project
- [#2277](https://gitlab.com/meltano/meltano/-/issues/2277) Add `tap-bing-ads` as a known extractor
- [#2328](https://gitlab.com/meltano/meltano/-/issues/2328) Add new `upcase_string` setting `value_processor` that will convert string values to uppercase

### Changes

- [#2216](https://gitlab.com/meltano/meltano/-/issues/2216) Add stream properties defined in an extractor's `schema` extra to catalog if they do not exist in the discovered stream schema yet

### Fixes

- [#2338](https://gitlab.com/meltano/meltano/-/issues/2338) Once again change `target-csv` to use `singer-io/target-csv` instead of the Meltano fork
- [#2235](https://gitlab.com/meltano/meltano/-/issues/2235) Make embed links accessible when not authenticated
- [#2328](https://gitlab.com/meltano/meltano/-/issues/2328) Always convert `target-snowflake` `schema` setting value to uppercase before passing it to plugin


## 1.46.0 - (2020-08-27)
---

### New

- [!1820](https://gitlab.com/meltano/meltano/-/merge_requests/1820) Add 'tap-spreadsheets-anywhere' as an extractor

### Changes

- [#2309](https://gitlab.com/meltano/meltano/-/issues/2309) Pretty print `meltano schedule list --format=json` output
- [#2312](https://gitlab.com/meltano/meltano/-/issues/2312) Don't unnecessarily run discovery and generate catalog when running `meltano invoke <extractor> --help`, making it less likely to fail


## 1.45.0 - (2020-08-17)
---

### New

- [#2071](https://gitlab.com/meltano/meltano/-/issues/2071) Add new "Loaders" page to UI
- [#2222](https://gitlab.com/meltano/meltano/-/issues/2222) Add OAuth credentials settings to `tap-google-analytics`

### Changes

- [#2197](https://gitlab.com/meltano/meltano/-/issues/2197) Change `target-csv` to use `singer-io/target-csv` instead of the Meltano fork

### Fixes

- [#2268](https://gitlab.com/meltano/meltano/-/issues/2268) Fix bug causing custom plugins not to show up in `meltano discover` and have "Unknown" label in UI


## 1.44.0 - (2020-08-11)
---

### Fixes

- [#2219](https://gitlab.com/meltano/meltano/-/issues/2219) Don't fail on large (record) messages output by extractors (Singer taps) by increasing subprocess output buffer size from 64KB to 1MB.
- [#2215](https://gitlab.com/meltano/meltano/-/issues/2215) Have `meltano invoke <plugin> --help` pass `--help` flag to plugin, instead of showing `meltano invoke` help message


## 1.43.0 - (2020-08-04)
---

### New

- [#2116](https://gitlab.com/meltano/meltano/-/issues/2116) Prefix `meltano elt` output with `meltano`, `tap-foo`, `target-bar` and `dbt` labels as appropriate
- [!1778](https://gitlab.com/meltano/meltano/-/merge_requests/1788) Clearly print reason that tap, target or dbt failed by repeating last output line
- [#2214](https://gitlab.com/meltano/meltano/-/issues/2214) Log Singer messages output by tap and target when `meltano elt` is run with `--log-level` flag (or `cli.log_level` setting) set to `debug`

### Changes

- [!1778](https://gitlab.com/meltano/meltano/-/merge_requests/1788) Change stored error message when job was interrupted by KeyboardInterrupt from 'KeyboardInterrupt()' to 'The process was interrupted'
- [!1778](https://gitlab.com/meltano/meltano/-/merge_requests/1788) Disable noisy SettingsService logging when `cli.log_level` setting (or `--log-level` flag) is set to `debug`

### Fixes

- [#2212](https://gitlab.com/meltano/meltano/-/issues/2212) Don't show extractor extras `_select`, `_metadata`, and `_schema` as required in UI configuration form
- [#2213](https://gitlab.com/meltano/meltano/-/issues/2213) Provide extra context when `meltano invoke airflow` fails because of `airflow initdb` failing
- [!1778](https://gitlab.com/meltano/meltano/-/merge_requests/1788) Fail gracefully when `meltano install` fails to install plugin(s)


## 1.42.0 - (2020-07-28)
---

### New

- [#2162](https://gitlab.com/meltano/meltano/-/issues/2162) Print link to plugin documentation in `meltano add <plugin>` and `meltano config <plugin> list` output

### Changes

- [#2200](https://gitlab.com/meltano/meltano/-/issues/2200) Consistently handle CLI errors
- [#2147](https://gitlab.com/meltano/meltano/-/issues/2147) Continuously persist state messages output by loader (forwarded from extractor) so that subsequent runs can pick up where a failed run left off
- [#2198](https://gitlab.com/meltano/meltano/-/issues/2198) Don't touch project files that may be readonly when installing transform or dashboard plugins.

### Fixes

- [#2199](https://gitlab.com/meltano/meltano/-/issues/2199) Fix `meltano discover` only listing custom plugins, not known (discovered) ones
- [#2166](https://gitlab.com/meltano/meltano/-/issues/2166) Don't fail on large extractor state messages by increasing loader output buffer size from 64 to 128KB
- [#2180](https://gitlab.com/meltano/meltano/-/issues/2180) Mark pipeline job as failed when process is interrupted (SIGINT) or terminated (SIGTERM).


## 1.41.1 - (2020-07-23)
---

### New

- [#2196](https://gitlab.com/meltano/meltano/-/issues/2196) Pretty print and apply appropriate nesting to `meltano config` output
- [#2003](https://gitlab.com/meltano/meltano/-/issues/2003) Let extractor extra `select` be interacted with as `_select` setting
- [!1774](https://gitlab.com/meltano/meltano/-/merge_requests/1774) Let transform extra `vars` be interacted with as `_vars` setting
- [!1774](https://gitlab.com/meltano/meltano/-/merge_requests/1774) Add support for `kind: object` settings, which can gather nested values from across setting stores
- [!1774](https://gitlab.com/meltano/meltano/-/merge_requests/1774) Add support for `aliases: [...]` on setting definitions
- [!1774](https://gitlab.com/meltano/meltano/-/merge_requests/1774) Add support for `value_processor: 'nest_object'` on setting definitions
- [#2145](https://gitlab.com/meltano/meltano/-/issues/2145) Let discovered catalog schema be modified using schema rules stored in extractor `schema` extra (aka `_schema` setting)

### Changes

- [#2070](https://gitlab.com/meltano/meltano/issues/2070) List installed and available extractors separately on Extractors page
- [!1774](https://gitlab.com/meltano/meltano/-/merge_requests/1774) Replace `update.*` file bundle settings with `update` extra (aka `_update` setting)
- [!1774](https://gitlab.com/meltano/meltano/-/merge_requests/1774) Replace `metadata.*` extractor settings with `metadata` extra (aka `_metadata` setting)
- [#1764](https://gitlab.com/meltano/meltano/-/merge_requests/1764) Interpret `meltano config <plugin> set` value as JSON to allow non-string values to be set more easily

### Fixes

- [!1774](https://gitlab.com/meltano/meltano/-/merge_requests/1774) Fix poor performance of setting lookups using more memoization


## 1.41.0 - (2020-07-20)
---

### New

- [#2174](https://gitlab.com/meltano/meltano/-/issues/2174) Add `/api/health` health check route
- [#2125](https://gitlab.com/meltano/meltano/-/issues/2125) Add `--full-refresh` flag to `meltano elt` to perform a full refresh, ignoring the state left behind by any previous runs with the same job ID.
- [#2181](https://gitlab.com/meltano/meltano/-/issues/2181) Show custom Meltano UI logo (`ui.logo_url` setting) on sign-in page when authentication is enabled.

### Changes

- [#2175](https://gitlab.com/meltano/meltano/-/issues/2175) Clarify that not supporting discovery mode means that the `state` capability is not advertised
- [#2195](https://gitlab.com/meltano/meltano/-/issues/2195) Slightly increase size of custom Meltano UI logo (`ui.logo_url`) in navbar

### Fixes

- [#2168](https://gitlab.com/meltano/meltano/-/issues/2168) Don't select entity attributes marked as unsupported


## 1.40.1 - (2020-07-16)
---

### New

- [#2171](https://gitlab.com/meltano/meltano/-/issues/2171) Add better logging and error handling to `meltano config`
- [#2154](https://gitlab.com/meltano/meltano/-/issues/2154) Add 'project_readonly' setting to block changes to containerized project files, but still allow UI and CLI to store configuration in system database
- [#2157](https://gitlab.com/meltano/meltano/-/issues/2157) Add `ui.analysis` setting which can be disabled to hide all functionality related to Analysis from the UI
- [#2169](https://gitlab.com/meltano/meltano/-/issues/2169) Log warning when pipeline state was found but extractor does not advertise `state` capability

### Changes

- [#2171](https://gitlab.com/meltano/meltano/-/issues/2171) `meltano config <plugin> set` will now automatically store settings in `meltano.yml` or `.env` as appropriate.
- [#2127](https://gitlab.com/meltano/meltano/-/issues/2127) Config stored in `meltano.yml` or `.env` can now be edited in the UI when read-only mode is not enabled

### Fixes

- [#2109](https://gitlab.com/meltano/meltano/-/issues/2109) Fix bug causing adding extractor with related transform plugin to project in UI to fail when dbt hasn't yet been installed
- [#2170](https://gitlab.com/meltano/meltano/-/issues/2170) Restore support for referencing arbitrary env vars defined in `.env` from `meltano.yml` using env var expansion
- [#2115](https://gitlab.com/meltano/meltano/-/issues/2115) Stop `meltano` commands from leaving empty `.meltano/run` directory behind when run in non-project dir


## 1.40.0 - (2020-07-14)
---

### New

- [#2153](https://gitlab.com/meltano/meltano/-/issues/2153) Add `logo_url` property to custom extractor and loader definitions to show a custom logo in Meltano UI


## 1.39.1 - (2020-07-09)
---

### New

- [#2141](https://gitlab.com/meltano/meltano/-/issues/2141) Add `ui.session_cookie_domain` setting, to be used instead of `ui.server_name` when hostname matching is not desirable.
- [#2142](https://gitlab.com/meltano/meltano/-/issues/2142) Let `discovery.yml` manifest URL be overwritten using `discovery_url` setting.
- [#2083](https://gitlab.com/meltano/meltano/-/issues/2083) Add `ui.anonymous_readonly` setting to allow anonymous users read-only access when `ui.authentication` is enabled.
- [#2108](https://gitlab.com/meltano/meltano/-/issues/2108) Show icon with tooltip in UI when read-only mode is enabled
- [#2120](https://gitlab.com/meltano/meltano/-/issues/2120) Add `ui.logo_url` setting to allow the customization of the logo shown in the top left of the Meltano UI interface.

### Changes

- [#2140](https://gitlab.com/meltano/meltano/-/issues/2140) Only have `meltano ui` complain about missing `ui.server_name`, `ui.secret_key` and `ui.password_salt` settings when `ui.authentication` is enabled
- [#2083](https://gitlab.com/meltano/meltano/-/issues/2083) Stop allowing anonymous users read-only access when `ui.authentication` and `ui.readonly` are both enabled.

### Fixes

- [#2151](https://gitlab.com/meltano/meltano/-/issues/2151) Fix `meltano ui` never printing `Meltano UI is now available at [URL]` if `ui.server_name` is set
- [#2152](https://gitlab.com/meltano/meltano/-/issues/2152) Fix `meltano ui` printing all `gunicorn.error` logs twice


## 1.39.0 - (2020-07-07)
---

### New

- [#2100](https://gitlab.com/meltano/meltano/-/issues/2100) Let settings be stored directly in `.env` using `meltano config set --store=dotenv`
- [#2099](https://gitlab.com/meltano/meltano/-/issues/2099) Let Meltano settings be configured using `meltano config meltano {list,set,unset,reset}`

### Changes

- [#2100](https://gitlab.com/meltano/meltano/-/issues/2100) Have `meltano ui setup` store secrets in `.env` instead of `ui.cfg`

### Fixes

- [#2135](https://gitlab.com/meltano/meltano/-/issues/2135) Fix UI "Explore" page for custom (as opposed to plugin-based) topics and models
- [#2136](https://gitlab.com/meltano/meltano/-/issues/2136) Show error message in Analyze UI when pipeline for extractor is missing, even if extractor is installed
- [#2131](https://gitlab.com/meltano/meltano/-/issues/2131) Have "true" environment variables take precedence over those defined in `.env`


## 1.38.1 - (2020-07-03)
---

### New

- [#2128](https://gitlab.com/meltano/meltano/-/issues/2128) Allow alternative env vars to be specified for settings using `env_aliases` array
- [#2128](https://gitlab.com/meltano/meltano/-/issues/2128) Allow negated env var to be defined for boolean settings using `!` prefix in `env_aliases` array
- [#2129](https://gitlab.com/meltano/meltano/-/issues/2129) Cast values of `kind: integer` settings set through environment variables
- [#2132](https://gitlab.com/meltano/meltano/-/issues/2132) Support common `WEB_CONCURRENCY` env var to set `meltano ui` concurrency (workers)
- [#2091](https://gitlab.com/meltano/meltano/-/issues/2091) Support common `PORT` env var to set `meltano ui` bind port

### Changes

- [#2094](https://gitlab.com/meltano/meltano/-/issues/2069) Turn "Connections" page into "Extractors" management UI
- [#2130](https://gitlab.com/meltano/meltano/-/issues/2130) Have CLI respect `MELTANO_PROJECT_ROOT` env var when set instead of looking at current directory


## 1.38.0 - (2020-06-30)
---

### New

- [#2122](https://gitlab.com/meltano/meltano/-/issues/2122) Allow custom (`meltano.yml`-`config`-defined) settings to be overridden using environment
- [#2123](https://gitlab.com/meltano/meltano/-/issues/2123) Show current values and their source in `meltano config <plugin> list`

### Changes

- [#2102](https://gitlab.com/meltano/meltano/-/issues/2101) Improve `discovery.yml` incompatibility handling and error messages

### Fixes

- [#2121](https://gitlab.com/meltano/meltano/-/issues/2121) Don't include empty `plugins` object in new project `meltano.yml`

### Breaks

- [#2105](https://gitlab.com/meltano/meltano/-/issues/2105) Stop automatically running Airflow scheduler as part of Meltano UI


## 1.37.1 - (2020-06-26)
---

### Fixes

- [#2113](https://gitlab.com/meltano/meltano/-/issues/2113) Fix bug causing `meltano invoke airflow` to fail because `AIRFLOW_HOME` was not set correctly.


## 1.37.0 - (2020-06-25)
---

### New

- [#2048](https://gitlab.com/meltano/meltano/-/issues/2048) Add `docker` and `gitlab-ci` file bundles to allow instant containerization
- [#2068](https://gitlab.com/meltano/meltano/-/issues/2068) Add interface to schedule new pipelines to Pipelines page
- [#2081](https://gitlab.com/meltano/meltano/-/issues/2081) Add `url` config option to `target-postgres`
- [#2060](https://gitlab.com/meltano/meltano/-/issues/2060) Add `--format=json` option to `meltano schedule list` so that a project's schedules can be processed programmatically


## 1.36.1 - (2020-06-19)

### New

- [#2067](https://gitlab.com/meltano/meltano/-/issues/2067) Add pipeline name, loader, and transform columns to Pipelines table
- [#2103](https://gitlab.com/meltano/meltano/-/issues/2103) Support nested objects in `meltano.yml` `config` objects
- [#2103](https://gitlab.com/meltano/meltano/-/issues/2103) Allow nested properties to be set using `meltano config` by specifying a list of property names: `meltano config <plugin_name> set <property> <subproperty> <value>`
- [#2026](https://gitlab.com/meltano/meltano/-/issues/2026) Allow Singer stream and property metadata to be configured using special nested `config` properties `metadata.<entity>.<key>` and `metadata.<entity>.<attribute>.<key>`.


### Fixes

- [#2102](https://gitlab.com/meltano/meltano/-/issues/2102) Fix potential `meltano upgrade` failures by having it invoke itself with `--skip-package` after upgrading the package to ensure it always uses the latest code.


## 1.36.0 - (2020-06-15)
---

### New

- [#2095](https://gitlab.com/meltano/meltano/-/issues/2089) Support singular and plural plugin types in CLI arguments
- [#2095](https://gitlab.com/meltano/meltano/-/issues/2089) Allow list of plugin names of same type to be provided to `meltano add` and `meltano install`
- [#2089](https://gitlab.com/meltano/meltano/-/issues/2089) Add new 'files' plugin type to allow plugin-specific files to be added to a Meltano project automatically
- [#2090](https://gitlab.com/meltano/meltano/-/issues/2090) Allow SERVER_NAME, SECRET_KEY, and SECURITY_PASSWORD_SALT to be set using environment instead of ui.cfg


### Fixes

- [#2096](https://gitlab.com/meltano/meltano/-/issues/2096) Remove noisy migration-related logging from CLI command output
- [#2089](https://gitlab.com/meltano/meltano/-/issues/2089) Don't add Airflow and dbt-specific files to Meltano project until plugins are added explicitly
- [#2089](https://gitlab.com/meltano/meltano/-/issues/2089) Don't add docker-compose.yml to Meltano project by default


## 1.35.1 - (2020-06-11)
---

### Changes

- [#2094](https://gitlab.com/meltano/meltano/-/issues/2094) Consistently refer to plugin types and names in CLI output

### Fixes

- [#2092](https://gitlab.com/meltano/meltano/-/issues/2092) Only install plugins related to plugins of the specified type when running `meltano install <plugin_type> --include-related`
- [#2093](https://gitlab.com/meltano/meltano/-/issues/2093) Print error when transform plugin is installed before dbt


## 1.35.0 - (2020-06-09)
---

### New

- [#2013](https://gitlab.com/meltano/meltano/-/issues/2013) Add `--store` option to `meltano config` with possible values `db` and `meltano_yml`
- [#2087](https://gitlab.com/meltano/meltano/-/issues/2087) Add `--plugin-type` option to `meltano config` and `meltano invoke`
- [#2088](https://gitlab.com/meltano/meltano/-/issues/2088) Add `meltano upgrade` subcommands `package`, `files`, `database`, and `models`

### Changes

- [#2064](https://gitlab.com/meltano/meltano/-/issues/2064) Print environment-specific instructions when `meltano upgrade` is run from inside Docker
- [#2013](https://gitlab.com/meltano/meltano/-/issues/2013) Have `meltano config` store in meltano.yml instead of system database by default
- [#2087](https://gitlab.com/meltano/meltano/-/issues/2087) Skip plugins that are not configurable or invokable when finding plugin by name in `meltano config` and `meltano invoke`

### Fixes

- [#2080](https://gitlab.com/meltano/meltano/-/issues/2080) Don't try to overwrite .gitignore when upgrading Meltano and project
- [#2065](https://gitlab.com/meltano/meltano/-/issues/2065) Don't have `meltano upgrade` complain when `meltano ui`'s `gunicorn` isn't running
- [#2085](https://gitlab.com/meltano/meltano/-/issues/2085) Don't change order of object and set values when meltano.yml is updated programatically
- [#2086](https://gitlab.com/meltano/meltano/-/issues/2086) Ensure "meltano config --format=json" prints actual JSON instead of Python object


## 1.34.2 - (2020-05-29)
---

### Fixes

- [#2076](https://gitlab.com/meltano/meltano/-/issues/2076) Fix bug that caused Airflow to look for DAGs in plugins dir instead of dags dir
- [#2077](https://gitlab.com/meltano/meltano/-/issues/2077) Fix potential dependency version conflicts by ensuring Meltano venv is not inherited by invoked plugins other than Airflow
- [#2075](https://gitlab.com/meltano/meltano/-/issues/2075) Update Airflow configand run `initdb` every time it is invoked
- [#2078](https://gitlab.com/meltano/meltano/-/issues/2078) Have Airflow DAG respect non-default system database URI set through `MELTANO_DATABASE_URI` env var or `--database-uri` option


## 1.34.1 - (2020-05-26)
---

### Fixes

- [#2063](https://gitlab.com/meltano/meltano/-/merge_requests/2063) Require `psycopg2-binary` instead of `psycopg2` so that build dependency `pg_config` doesn't need to be present on system


## 1.34.0 - (2020-05-26)
---

### New

- [!1664](https://gitlab.com/meltano/meltano/-/merge_requests/1664) Automatically populate `env` properties on newly added custom plugin `settings` in `meltano.yml`
- [!1664](https://gitlab.com/meltano/meltano/-/merge_requests/1664) Have `meltano config <plugin> list` print default value along with setting name and env var
- [!1664](https://gitlab.com/meltano/meltano/-/merge_requests/1664) Pass configuration environment variables when invoking plugins
- [!1664](https://gitlab.com/meltano/meltano/-/merge_requests/1664) Set `MELTANO_EXTRACTOR_NAME`, `MELTANO_EXTRACTOR_NAMESPACE`, and `MELTANO_EXTRACT_{SETTING...}` environment variables when invoking loader or transformer
- [!1664](https://gitlab.com/meltano/meltano/-/merge_requests/1664) Set `MELTANO_LOADER_NAME`, `MELTANO_LOADER_NAMESPACE`, and `MELTANO_LOAD_{SETTING...}` environment variables when invoking transformer
- [!1664](https://gitlab.com/meltano/meltano/-/merge_requests/1664) Allow dbt project dir, profiles dir, target, source schema, target schema, and models to be configured like any other plugin, with defaults based on pipeline-specific environment variables
- [#2029](https://gitlab.com/meltano/meltano/-/issues/2029) Allow target-postgres and target-snowflake schema to be overridden through config, with default based on pipeline's extractor's namespace
- [#2062](https://gitlab.com/meltano/meltano/-/issues/2062) Support `--database-uri` option and `MELTANO_DATABASE_URI` env var on `meltano init`
- [#2062](https://gitlab.com/meltano/meltano/-/issues/2062) Add support for PostgreSQL 12 as a system database by updating SQLAlchemy

### Changes

- [!1664](https://gitlab.com/meltano/meltano/-/merge_requests/1664) Infer compatibility between extractor and transform based on namespace rather than name
- [!1664](https://gitlab.com/meltano/meltano/-/merge_requests/1664) Determine transform dbt model name based on namespace instead of than replacing `-` with `_` in name
- [!1664](https://gitlab.com/meltano/meltano/-/merge_requests/1664) Don't pass environment variables with "None" values to plugins if variables were unset
- [!1664](https://gitlab.com/meltano/meltano/-/merge_requests/1664) Determine Meltano Analyze schema based on transformer's `target_schema` or loader's `schema` instead of `MELTANO_ANALYZE_SCHEMA` env var
- [#2053](https://gitlab.com/meltano/meltano/-/issues/2053) Bump dbt version to 0.16.1

### Fixes

- [#2059](https://gitlab.com/meltano/meltano/-/issues/2059) Properly handle errors in before/after install hooks


## 1.33.0 - (2020-05-21)
---

### Changes

- [#2028](https://gitlab.com/meltano/meltano/-/issues/2028) Improve descriptions and default values of `meltano add --custom` prompts

### Fixes

- [#2042](https://gitlab.com/meltano/meltano/-/issues/2042) Fix bug causing Connection Setup UI to fail when plugin docs URL is not set
- [#2045](https://gitlab.com/meltano/meltano/-/issues/2045) Hide plugin logo in UI if image file could not be found
- [#2043](https://gitlab.com/meltano/meltano/-/issues/2043) Use plugin name in UI when label is not set, instead of not showing anything
- [#2044](https://gitlab.com/meltano/meltano/-/issues/2044) Don't show button to open Log Modal on Pipelines page if pipeline has never run


## 1.32.1 - (2020-05-15)
---

### Fixes

- [#2024](https://gitlab.com/meltano/meltano/-/issues/2024) Have plugin venvs not inherit Meltano venv to prevent wrong versions of modules from being loaded


## 1.32.0 - (2020-05-11)
---

### New

- [#2019](https://gitlab.com/meltano/meltano/-/issues/2019) Ask for setting names when adding a new custom plugin

### Changes

- [#2011](https://gitlab.com/meltano/meltano/-/issues/2011) Make tap-gitlab private_token setting optional for easier extraction of public groups and projects
- [#2012](https://gitlab.com/meltano/meltano/-/issues/2012) Add target-jsonl loader

### Fixes

- [#2010](https://gitlab.com/meltano/meltano/-/issues/2010) Fix bug causing dot-separated config keys to not be nested in generated tap or target config
- [#2020](https://gitlab.com/meltano/meltano/-/issues/2020) Fix bug that caused `meltano select` to add `select` option to every plugin in `meltano.yml` instead of just the specified one
- [#2021](https://gitlab.com/meltano/meltano/-/issues/2021) Only ask for capabilities when adding a custom extractor, not a loader or other plugin


## 1.31.0 - (2020-05-04)
---

### Changes

- [#1987](https://gitlab.com/meltano/meltano/-/issues/1987) Restore GitLab and Zendesk data sources in UI
- [#2005](https://gitlab.com/meltano/meltano/-/issues/2005) Add "Don't see your data source here?" option in UI
- [#2008](https://gitlab.com/meltano/meltano/-/issues/2008) Clarify that pipelines UI only supports target-postgres
- [#2007](https://gitlab.com/meltano/meltano/-/issues/2007) Don't install airflow, dbt and target-postgres by default as part of 'meltano init'
- [#2007](https://gitlab.com/meltano/meltano/-/issues/2007) Only run 'airflow scheduler' as part of 'meltano ui' when airflow is installed
- [#2007](https://gitlab.com/meltano/meltano/-/issues/2007) Install airflow, dbt, and target-postgres on DigitalOcean images


## 1.30.1 - (2020-04-23)
---

### Fixes
- [#1985](https://gitlab.com/meltano/meltano/-/issues/1985) Fixed bug with Airflow installs WTForms 2.3.0 instead of 2.2.1, which is incompatible


## 1.30.0 - (2020-04-20)
---

### New

- [#1953](https://gitlab.com/meltano/meltano/-/issues/1953) Show design attribute descriptions in tooltips in report builder
- [#1787](https://gitlab.com/meltano/meltano/-/issues/1787) Show Shopify extractor in UI

### Changes

- [!1611](https://gitlab.com/meltano/meltano/-/merge_requests/1611) Only show design description if it is different from design label


## 1.29.1 - (2020-04-16)
---

### New

- [#1948](https://gitlab.com/meltano/meltano/-/issues/1948) Show Intercom button in bottom right on MeltanoData.com instances
- [#1930](https://gitlab.com/meltano/meltano/-/issues/1930) Add button to remove report from dashboard when editing dashboard
- [#1845](https://gitlab.com/meltano/meltano/-/issues/1845) Add button to delete report to report builder interface
- [#1849](https://gitlab.com/meltano/meltano/-/issues/1849) Add button to rename report to report builder interface
- [#1951](https://gitlab.com/meltano/meltano/-/issues/1951) Add button to edit dashboard name and description to dashboard page

### Changes

- [!1607](https://gitlab.com/meltano/meltano/-/merge_requests/1607) Move date range picker into results area of report builder interface
- [!1608](https://gitlab.com/meltano/meltano/-/merge_requests/1608) Make report title more prominent in report builder


## 1.29.0 - (2020-04-13)
---

## 1.28.1 - (2020-04-09)
---

### New

- [#1940](https://gitlab.com/meltano/meltano/-/issues/1940) Show Google Ads extractor in UI

### Changes

- [#1941](https://gitlab.com/meltano/meltano/-/issues/1941) Suggest disabling ad blocker if inline docs iframe for an Ads or Analytics extractor failed to load
- [#1667](https://gitlab.com/meltano/meltano/-/issues/1667) Have 'meltano init' create system database and install airflow, dbt, and target-postgres plugins

### Fixes

- [#1942](https://gitlab.com/meltano/meltano/-/issues/1942) Ensure navigation bar is hidden in production when docs are viewed inline


## 1.28.0 - (2020-04-06)
---

### New

- [#1937](https://gitlab.com/meltano/meltano/-/issues/1937) Add optional `plugin_type` argument to `meltano install` to only (re)install plugins of a certain type


### Fixes

- [#1938](https://gitlab.com/meltano/meltano/-/issues/1938) Display error message when viewing dashboard before pipeline has run


## 1.27.3 - (2020-04-02)
---

### Fixes

- [#1938](https://gitlab.com/meltano/meltano/-/issues/1938) Fix regression causing dashboards and reports not to load when readonly mode is enabled (like on the demo instance)


## 1.27.2 - (2020-04-02)
---

### Fixes

- [#1936](https://gitlab.com/meltano/meltano/-/issues/1936) Fix regression causing UI to fail when analytics/tracking is enabled


## 1.27.1 - (2020-04-02)
---

### New

- [#1477](https://gitlab.com/meltano/meltano/-/issues/1477) Allow read-only mode and authentication to be used at the same time, to allow anonymous read-only access and only require authentication for write actions.
- [#1914](https://gitlab.com/meltano/meltano/-/issues/1914) Allow default dashboards and reports to be updated in place if package contains snapshots of older versions
- [#1933](https://gitlab.com/meltano/meltano/-/issues/1933) Allow Meltano UI Google Analytics ID to be overridden using environment variable

### Changes

- [#1896](https://gitlab.com/meltano/meltano/-/issues/1896) Set pipeline update interval to daily by default, to start after first successful manual run
- [#1888](https://gitlab.com/meltano/meltano/-/issues/1888) Explain in "Edit Connection" button tooltip why it may be disabled
- [#1890](https://gitlab.com/meltano/meltano/-/issues/1890) Clarify that changing Start Date requires a new pipeline to be set up
- [#1892](https://gitlab.com/meltano/meltano/-/issues/1892) Clarify in Run Log modal that the "Explore" button can also be found on the Connections page
- [#1891](https://gitlab.com/meltano/meltano/-/issues/1891) Show data source logo and label in Run Log modal header insteadof pipeline ID
- [#1893](https://gitlab.com/meltano/meltano/-/issues/1893) Hide "Download Log" button while pipeline is running instead of disabling it
- [#1894](https://gitlab.com/meltano/meltano/-/issues/1894) Suggest connecting a data source on Pipelines page when there are no pipelines yet
- [#1912](https://gitlab.com/meltano/meltano/-/issues/1912) Suggest user gets in touch if the report they're looking for is not included by default

### Fixes

- [#1911](https://gitlab.com/meltano/meltano/-/issues/1911) Display "Last updated: Updating..." instead of "Last updated: 1969-12-31" on reports while pipeline is running
- [#1910](https://gitlab.com/meltano/meltano/-/issues/1910) Fix pipeline "Start date" and report "Data starting from" off-by-1 errors caused by timezone differences


## 1.27.0 - (2020-03-30)
---

### Changes

- [#1909](https://gitlab.com/meltano/meltano/-/issues/1909) Suggest disabling ad blocker if request related to an Ads or Analytics extractor was blocked by browser
- [#1886](https://gitlab.com/meltano/meltano/-/issues/1886) Don't prepopulate date fields that are not required and are better left blank
- [#1887](https://gitlab.com/meltano/meltano/-/issues/1887) Hide End Date fields in connection setup since our end-users will want to import everything
- [#1905](https://gitlab.com/meltano/meltano/-/issues/1905) Hide Google Analytics Reports field from UI since startup founder end-users will stick with default

### Fixes

- [#1920](https://gitlab.com/meltano/meltano/-/issues/1920) Fix extractor logo on Google Analytics Explore page
- [#1895](https://gitlab.com/meltano/meltano/-/issues/1895) Fix bug causing newly created pipeline not to show as running when it is
- [#1906](https://gitlab.com/meltano/meltano/-/issues/1906) Fix "Test Connection" for extractors that require a file to be uploaded, like Google Analytics
- [#1931](https://gitlab.com/meltano/meltano/-/issues/1931) Validate uploaded file path when saving or testing connection settings


## 1.26.2 - (2020-03-26)
---

### Fixes

- [#1883](https://gitlab.com/meltano/meltano/-/issues/1883) Fix dashboard and embedded reports failing to load when design has no joins


## 1.26.1 - (2020-03-26)
---

### Changes

- [#1854](https://gitlab.com/meltano/meltano/-/issues/1854) Remove non-marketing-sales data sources from UI
- [#1881](https://gitlab.com/meltano/meltano/-/issues/1881) Store in system database when user was last active
- [#1846](https://gitlab.com/meltano/meltano/-/issues/1846) Freeze reports with relative date filters in time when shared or embedded
- [#1847](https://gitlab.com/meltano/meltano/-/issues/1847) Show date range on embedded reports and dashboards
- [#1847](https://gitlab.com/meltano/meltano/-/issues/1847) Show date range on reports on dashboards


## 1.26.0 - (2020-03-23)
---

### Changes

- [#1188](https://gitlab.com/meltano/meltano/-/issues/1188) Allow sorting by timeframe period columns (e.g. "Creation Date: Month", "Creation Date: Year")
- [#1873](https://gitlab.com/meltano/meltano/-/issues/1873) Display error message when viewing model/design/report before pipeline has run
- [#1874](https://gitlab.com/meltano/meltano/-/issues/1874) Print full error when initial model compilation fails
- [#1875](https://gitlab.com/meltano/meltano/-/issues/1875) Automatically run query when sorting is changed
- [#1876](https://gitlab.com/meltano/meltano/-/issues/1876) Don't store Analyze UI state in report file
- [#1877](https://gitlab.com/meltano/meltano/-/issues/1877) Allow designs to reference the same table more than once
- [#1878](https://gitlab.com/meltano/meltano/-/issues/1878) Recompile models when meltano is upgraded


## 1.25.1 - (2020-03-19)

---

### New

- [#1799](https://gitlab.com/meltano/meltano/issues/1799) Improve date range UX by displaying the date range associated with each attribute in the `<select>` (previously the user had to manually check each one-by-one to see if it had an associated date range filter)

### Changes

- [#1799](https://gitlab.com/meltano/meltano/issues/1799) Update "Date Range(s)" button label to account for pluralization
- [#1799](https://gitlab.com/meltano/meltano/issues/1799) Fallback to inline text and only display the date range `<select>` if there are two or more date ranges to filter on
- [#1799](https://gitlab.com/meltano/meltano/issues/1799) Update date range picker to initialize at the first attribute with a valid date range
- [#1799](https://gitlab.com/meltano/meltano/issues/1799) Update the Report Builder's "jump to date range dropdown" buttons (small calendar icon button associated with the left pane's attribute items) to automatically focus the date range that's associated

### Fixes

- [#1872](https://gitlab.com/meltano/meltano/-/issues/1872) Delete state left over from different pipeline run for same extractor
- [#1779](https://gitlab.com/meltano/meltano/-/issues/1779) Fix loading report directly by URL when design request completes before reports request


## 1.25.0 - (2020-03-16)

---

### New

- [#1843](https://gitlab.com/meltano/meltano/issues/1843) Update the Google Ads Extractor selected attributes definition to also extract the Ad Network and Device segments for the Ads Performance Reports.

### Changes

- [#1852](https://gitlab.com/meltano/meltano/-/issues/1852) Move Pipelines after Connections in navbar
- [#1850](https://gitlab.com/meltano/meltano/-/issues/1850) Rename Connections tab "Connection" and "Pipeline" buttons to "Edit Connection", and "View Pipeline"
- [#1856](https://gitlab.com/meltano/meltano/-/issues/1856) Remove "Custom" data source option from UI
- [#1867](https://gitlab.com/meltano/meltano/-/issues/1867) Make timeframe table headings more human-friendly

### Fixes

- [#1848](https://gitlab.com/meltano/meltano/-/issues/1848) Fix Explore page "Report Builder" column loading when model name and model topic name do not match

## 1.24.1 - (2020-03-12)

---

### New

- [!1523](https://gitlab.com/meltano/meltano/merge_requests/1523) Add support for relative date filter definitions to Meltano Filters. That means that filters over dates and times can have a `[+-]N[dmy]` format instead of a fixed date. That allows Meltano to generate a date relative to a pivot date provided by in the query definition or `NOW()`.
- [#1830](https://gitlab.com/meltano/meltano/issues/1830) Add relative vs. absolute date ranges to date range picker of Report Builder

### Changes

- [#1830](https://gitlab.com/meltano/meltano/issues/1830) Update date ranges calendars with "Today" marker for improved UX

## 1.24.0 - (2020-03-09)

---

### Changes

- [#1831](https://gitlab.com/meltano/meltano/issues/1831) Change main navigation "Reports" to "Explore" and update its nested CTAs to link to a landing page per data source
- [#1705](https://gitlab.com/meltano/meltano/issues/1705) Remove `meltano permissions` feature now that it has been extracted into https://gitlab.com/gitlab-data/permifrost.
- Updated "Report Builder" page with a header to better communicate what the page is for.

### Fixes

- [#1840](https://gitlab.com/meltano/meltano/-/issues/1840) Format InputDateIso8601 value as YYYY-MM-DD since a full timestamp value could represent a different date in UTC and local timezone
- [#1842](https://gitlab.com/meltano/meltano/issues/1842) Fix empty filter attributes bug for non-join designs

## 1.23.2 - (2020-03-05)

---

### New

- [#1820](https://gitlab.com/meltano/meltano/issues/1820) Add Vertical Bar chart type to Report chart options

### Changes

- [#1820](https://gitlab.com/meltano/meltano/issues/1820) Updated chart type selection as a dropdown for improved UX (ensures the chart icon is adorned with its label)

### Fixes

- [#1837](https://gitlab.com/meltano/meltano/issues/1837) Fix tap-mongodb database name setting
- [#1838](https://gitlab.com/meltano/meltano/issues/1838) Properly handle dates and timezones in date range picker
- [#1838](https://gitlab.com/meltano/meltano/issues/1838) Ensure records on boundary dates are included when using date range picker with column of type "time"

## 1.23.1 - (2020-03-04)

---

### Fixes

- [#1836](https://gitlab.com/meltano/meltano/issues/1820) Don't crash when gunicorn is sent HUP signal to reload Meltano service

## 1.23.0 - (2020-03-02)

---

### New

- [#1601](https://gitlab.com/meltano/meltano/issues/1601) Add Explore landing pages per data source to act as an aggregate jump-off point to related dashboards, reports, report templates, and more

### Changes

- [#1601](https://gitlab.com/meltano/meltano/issues/1601) Change "Reports" CTA in each Pipeline and the JobLog modal to link to its corresponding and newly added Explore page
- [#1698](https://gitlab.com/meltano/meltano/issues/1698) Change information architecture to separate Connections and Pipelines into distinct pages

### Fixes

- [#1811](https://gitlab.com/meltano/meltano/issues/1811) Fix an issue when installing a custom plugin.
- [#1794](https://gitlab.com/meltano/meltano/issues/1794) Remove the notification field when notifications are disabled.
- [#1815](https://gitlab.com/meltano/meltano/issues/1815) Fix `mapActions` misplacement in `computed` vs. `methods`
- [#1468](https://gitlab.com/meltano/meltano/issues/1468) Update asn1crypto to get Meltano to work on macOS Catalina

## 1.22.2 - (2020-02-27)

---

### Fixes

- [#1809](https://gitlab.com/meltano/meltano/issues/1809) Fix LogModal padding render issue and `TypeError` with proper conditional check prior to dereferencing
- [#1810](https://gitlab.com/meltano/meltano/issues/1810) Fix an issue where Notifications would not be sent when the application used multiple workers

## 1.22.1 - (2020-02-26)

---

### New

- [#1783](https://gitlab.com/meltano/meltano/issues/1873) Add Shopify extractor as a hidden plugin
- [#1499](https://gitlab.com/meltano/meltano/issues/1499) Add date range selector to Analyze UI (requires a `type=date` or `type=time` in each model needing this functionality)

### Changes

- [#1777](https://gitlab.com/meltano/meltano/issues/1777) Update Meltano Analyze to only preselect the first column and aggregate attributes when no attributes have a `require`d setting
- [#1796](https://gitlab.com/meltano/meltano/issues/1796) Update date range and filter changes to trigger autorun if enabled

### Fixes

- [#1798](https://gitlab.com/meltano/meltano/issues/1798) Add OK button to toasts that couldn't be dismissed previously, to prevent them from getting in the way of modal buttons
- [#1803](https://gitlab.com/meltano/meltano/issues/1803) Ensure SMTP credentials can be set via environment variables
- [#1778](https://gitlab.com/meltano/meltano/issues/1778) Fix missing pipeline date when visiting page directly from URL

## 1.22.0 - (2020-02-24)

---

### New

- [#1646](https://gitlab.com/meltano/meltano/issues/1646) Add default Stripe dashboard
- [#1759](https://gitlab.com/meltano/meltano/issues/1759) Add default reports and dashboard for Google Ads data
- [#1775](https://gitlab.com/meltano/meltano/issues/1775) Add default dashboard for GitLab extractor
- [#1714](https://gitlab.com/meltano/meltano/issues/1714) Add support for a `required` setting in Models so Analyze can still work with more complex reporting scenarios (Facebook and Google Adwords need this)
- [#1780](https://gitlab.com/meltano/meltano/issues/1780) Add default reports and dashboard for Facebook Ads data

## 1.21.2 - (2020-02-18)

---

### New

- [#1740](https://gitlab.com/meltano/meltano/issues/1740) Add "Sharing Reports and Dashboards" section to Getting Started guide
- [#1484](https://gitlab.com/meltano/meltano/issues/1484) Add a subscription field to be notified when a Pipeline will be completed.

### Changes

- [#1740](https://gitlab.com/meltano/meltano/issues/1740) Update Getting Started guide screenshots with up-to-date UI

### Fixes

- [#1751](https://gitlab.com/meltano/meltano/issues/1751) Custom report ordering now works based on user customization
- [#1756](https://gitlab.com/meltano/meltano/issues/1756) Fix embed app to properly render based on `report` or `dashboard` type

## 1.21.1 - (2020-02-17)

---

### Fixes

- [#1754](https://gitlab.com/meltano/meltano/issues/1754) Fix duplicate "Share" button and Reports dropdown clipping issue

## 1.21.0 - (2020-02-17)

---

### New

- [#609](https://gitlab.com/meltano/meltano/issues/609) Add the Google Ads Extractor to Meltano as a hidden plugin. It will be fully enabled on Meltano UI once OAuth support is added. It uses the tap defined in https://gitlab.com/meltano/tap-adwords/
- [#1693](https://gitlab.com/meltano/meltano/issues/1693) Add default transformations for the Google Ads Extractor. They are using the dbt package defined in https://gitlab.com/meltano/dbt-tap-adwords
- [#1694](https://gitlab.com/meltano/meltano/issues/1694) Add default Meltano Models for the Google Ads Extractor. They are defined in https://gitlab.com/meltano/model-adwords
- [#1695](https://gitlab.com/meltano/meltano/issues/1695) Add documentation for the Google Ads Extractor
- [#1723](https://gitlab.com/meltano/meltano/issues/1723) Add various mobile and widescreen related style tweaks to improve base layout at mobile and widescreen widths

### Changes

- [!1460](https://gitlab.com/meltano/meltano/merge_requests/1460) Remove the FTP access from Meltano hosted instances
- [#1629](https://gitlab.com/meltano/meltano/issues/1629) Add "Share Dashboard" functionality
- [#1629](https://gitlab.com/meltano/meltano/issues/1629) Update report "Embed" button to "Share" and include a share link to accompany the embed snippet

### Fixes

- [#1680](https://gitlab.com/meltano/meltano/issues/1680) Fix initial "Last Run" button of a pipeline run to properly open the corresponding job log

## 1.20.1 - (2020-02-13)

---

### New

- [#1650](https://gitlab.com/meltano/meltano/issues/1650) create TOS page and add TOS link to website footer

### Changes

- [#1681](https://gitlab.com/meltano/meltano/issues/1681) Update `transform` during pipeline save to conditionally set `skip` vs. `run` to prevent wasted cycles for extractors that lack transformations
- [#1696](https://gitlab.com/meltano/meltano/issues/1696) Update dashboards list to be alphabetically sorted
- [#1710](https://gitlab.com/meltano/meltano/issues/1710) Hide `tap-fastly` in UI

### Fixes

- [#1696](https://gitlab.com/meltano/meltano/issues/1696) Fix duplicate chart renders when dashboard is loaded
- [#1696](https://gitlab.com/meltano/meltano/issues/1696) Fix "Add to Dashboards" button when loading an existing report (additionally updated `disabled` button states)
- [#1711](https://gitlab.com/meltano/meltano/issues/1711) Disable fields of all kinds when a plugin setting is protected or set in env or meltano.yml
- [#1712](https://gitlab.com/meltano/meltano/issues/1712) Fix lock icon tooltip message on plugin settings that were set in env or meltano.yml
- [#1677](https://gitlab.com/meltano/meltano/issues/1677) Properly represent values of boolean settings that were set using environment verariables in UI

## 1.20.0 - (2020-02-10)

---

### New

- [#1682](https://gitlab.com/meltano/meltano/issues/1682) Use human-readable update interval labels

### Changes

- [#1514](https://gitlab.com/meltano/meltano/issues/1514) Remove DBT docs integration
- [#1679](https://gitlab.com/meltano/meltano/issues/1679) Prevent the `hidden` settings from being sent to the front-end, potentially causing configuration failure

### Fixes

- [#1675](https://gitlab.com/meltano/meltano/issues/1675) Fix future grant diffing for databases and schemas
- [#1674](https://gitlab.com/meltano/meltano/issues/1674) Fix duplicate pipelines bug resulting from recent addition to view and update existing connections

## 1.19.2 - (2020-02-06)

---

### Fixes

- [#1672](https://gitlab.com/meltano/meltano/issues/1672) Pin Werkzeug version to 0.16.1 since 1.0.0 is unsupported by Flask-BabelEx

## 1.19.1 - (2020-02-06)

---

### Fixes

- [#1671](https://gitlab.com/meltano/meltano/issues/1671) Fix error handling bug that caused a console error that impacted further UI interaction

## 1.19.0 - (2020-02-06)

---

### New

- [#1545](https://gitlab.com/meltano/meltano/issues/1545) Add read-only report embed functionality via embeddable `iframe` copy-to-clipboard snippet
- [#1606](https://gitlab.com/meltano/meltano/issues/1606) Update UI after successful plugin configuration with auto installed reports and dashboards
- [#1614](https://gitlab.com/meltano/meltano/issues/1614) Add 'Fix Connection' and 'View Connection' CTAs to Integrations with corresponding pipelines
- [#1550](https://gitlab.com/meltano/meltano/issues/1550) Add the Meltano OAuth Service integration to manage the OAuth flow in the plugin configuration

### Changes

- [#1594](https://gitlab.com/meltano/meltano/issues/1594) Improve onboarding UX by moving the "Update Interval" selection to a post-successful-pipeline action
- [#1594](https://gitlab.com/meltano/meltano/issues/1594) Update pipelines to be sorted alphabetically to match data sources organization
- [#1659](https://gitlab.com/meltano/meltano/issues/1659) Update query attribute toggling and results UX when autorun query is on (via 500ms debounce)
- [#1475](https://gitlab.com/meltano/meltano/issues/1475) GitLab extractor in the UI steers user towards a single data source

### Fixes

- [#1657](https://gitlab.com/meltano/meltano/issues/1657) Fix `update_dashboard` error when payload lacked a `new_settings` key
- [#1602](https://gitlab.com/meltano/meltano/issues/1602) Fix instances where `<a disabled='...'>` vs. `<button disabled='...'>` didn't functionally disable the button (previously they were only disabled visually)
- [#1656](https://gitlab.com/meltano/meltano/issues/1656) Fix conditional header in docs to support Meltano.com and inline docs within the Meltano app

## 1.18.0 - (2020-02-03)

---

### New

- [#1154](https://gitlab.com/meltano/meltano/issues/1154) Adds non-dry mode to `meltano permissions` on Snowflake so that queries can be executed
- [#1578](https://gitlab.com/meltano/meltano/issues/1578) User can request help to delete their data from their MeltanoData instance

### Changes

- [#1516](https://gitlab.com/meltano/meltano/issues/1516) Pipelines now show extractor label rather than name
- [#1652](https://gitlab.com/meltano/meltano/issues/1652) Removes the `--full-refresh` command from `meltano permissions`

### Fixes

- [#1595](https://gitlab.com/meltano/meltano/issues/1595) Updates `meltano permissions` to only revoke permissions on databases defined in the spec
- [#1588](https://gitlab.com/meltano/meltano/issues/1588) Update `scrollTo` behavior in Job Log to work across browsers
- [#1660](https://gitlab.com/meltano/meltano/issues/1660) Fix minor action/mutation bug when loading a report in Analyze
- [#1607](https://gitlab.com/meltano/meltano/issues/1607) Fix inaccurate error during report additions/removal from dashboards (via refactor SSOT reports store)

## 1.17.1 - (2020-01-29)

---

### Changes

- [#1625](https://gitlab.com/meltano/meltano/issues/1625) Update docs on meltano.com to only include extractors and loaders provided in the hosted version of Meltano.
- [#1590](https://gitlab.com/meltano/meltano/issues/1590) Add additional targets to `dbt clean`
- [#1655](https://gitlab.com/meltano/meltano/issues/1655) Add UX message to close buttons in Job Log Modal to reinforce that the pipeline still runs after closing (Ben's hover idea)

### Fixes

- [#1618](https://gitlab.com/meltano/meltano/issues/1618) Fix an issue where an expired session would not redirect to the Login page
- [#1630](https://gitlab.com/meltano/meltano/issues/1630) Fix an integrations setup bug that prevented subsequent pipelines to be created unless a full page refresh occurred

## 1.17.0 - (2020-01-27)

---

### New

- [#1462](https://gitlab.com/meltano/meltano/issues/1462) User will be able to reorder dashboard reports
- [#1482](https://gitlab.com/meltano/meltano/issues/1482) Add future grants and revocations for schemas, tables, and views for roles in the `meltano permissions` command
- [#1376](https://gitlab.com/meltano/meltano/issues/1376) Add last updated date to reports
- [#1409](https://gitlab.com/meltano/meltano/issues/1409) Add data start date to Analysis page

- [#1241](https://gitlab.com/meltano/meltano/issues/1241) Add `dashboard` plugin type to enable bundling curated reports and dashboards for data sources
- [#1241](https://gitlab.com/meltano/meltano/issues/1241) Add `--include-related` flag to `meltano add` and `meltano install` to automatically install related plugins based on namespace
- [#1241](https://gitlab.com/meltano/meltano/issues/1241) Add default dashboard and reports for Google Analytics

### Changes

- [#1481](https://gitlab.com/meltano/meltano/issues/1481) Add table and view revocations for roles in the `meltano permissions` command
- [#1459](https://gitlab.com/meltano/meltano/issues/1459) Users can no longer install tap-carbon-intensity from the UI

### Fixes

- [#1600](https://gitlab.com/meltano/meltano/issues/1600) Fix tooltip for Data Source "Connect" buttons
- [#1605](https://gitlab.com/meltano/meltano/issues/1605) Fix an infinite loop causing extraneous API calls to the configuration endpoint
- [#1561](https://gitlab.com/meltano/meltano/issues/1561) Fix `onFocusInput()` to properly focus-and-auto-scroll to `<input type='file'>`s in the data source docs UI
- [#1561](https://gitlab.com/meltano/meltano/issues/1561) Fix `<input type='file'>` styling to better accommodate flexible widths

## 1.16.1 - (2020-01-23)

---

### New

- [#1592](https://gitlab.com/meltano/meltano/issues/1592) Add MAX and MIN aggregate functions to Meltano Models
- [#1552](https://gitlab.com/meltano/meltano/issues/1552) Add "Custom" data source CTA to link to the create custom data source docs
- [#1462](https://gitlab.com/meltano/meltano/issues/1462) User will be able to reorder dashboard reports

### Changes

- [#1510](https://gitlab.com/meltano/meltano/issues/1510) Remove breadcrumbs (not currently useful)
- [#1589](https://gitlab.com/meltano/meltano/issues/1589) Add dbt-specific files to a .gitignore
- [#1402](https://gitlab.com/meltano/meltano/issues/1402) Onboarding redesign to minimize steps and friction ('Extractors' as 'Data Sources', pipelines are secondary to 'Data Source' integrations, and removed loader, transform, and pipeline name as editable in favor of preselected values in accordance with our hosted solution)
- [#1402](https://gitlab.com/meltano/meltano/issues/1402) Local development now requires `.env` to connect a `target-postgres` loader (docs update to follow in [#1586](https://gitlab.com/meltano/meltano/issues/1586) )
- [#1410](https://gitlab.com/meltano/meltano/issues/1410) Update the Design UI to expose timeframes explicitly

### Fixes

- [#1573](https://gitlab.com/meltano/meltano/issues/1573) Fix docs `shouldShowNavbar` conditional and improve query string `embed=true` parsing
- [#1579](https://gitlab.com/meltano/meltano/issues/1579) Make color contrast for CTA buttons accessible
- [#1410](https://gitlab.com/meltano/meltano/issues/1410) Fix a problem with Report that has timeframes selections

### Breaks

## 1.16.0 - (2020-01-20)

---

### New

- [#1556](https://gitlab.com/meltano/meltano/issues/1556) Add default transformations for the Facebook Ads Extractor. They are using the dbt package defined in https://gitlab.com/meltano/dbt-tap-facebook
- [#1557](https://gitlab.com/meltano/meltano/issues/1557) Add default Meltano Models for the Facebook Ads Extractor. They are defined in https://gitlab.com/meltano/model-facebook
- [#1560](https://gitlab.com/meltano/meltano/issues/1560) Make the Facebook Ads Extractor available by default on Meltano UI

### Changes

- [#1541](https://gitlab.com/meltano/meltano/issues/1541) Revert `tap-csv`'s `kind: file` to text input for `csv_files_definition` as we don't fully support `tap-csv` via the UI with single (definition json) and multiple (csv files) file uploading
- [#1477](https://gitlab.com/meltano/meltano/issues/1477) Add a `read-only` mode to Meltano to disable all modifications from the UI

### Fixes

### Breaks

## 1.15.1 - (2020-01-16)

---

### New

- [#608](https://gitlab.com/meltano/meltano/issues/608) Add the Facebook Ads Extractor to Meltano as a hidden plugin. It will be fully enabled on Meltano UI once bundled Transformations and Models are added. It uses the tap defined in https://gitlab.com/meltano/tap-facebook/
- [meltano/model-stripe#2](https://gitlab.com/meltano/model-stripe/issues/2) Add timeframes to the Stripe models
- [#1533](https://gitlab.com/meltano/meltano/issues/1533) Add documentation for the Facebook Ads Extractor

### Changes

- [#1527](https://gitlab.com/meltano/meltano/issues/1527) Update the dashboard modal header to properly differentiate between "Create" and "Edit"
- [#1456](https://gitlab.com/meltano/meltano/issues/1456) 404 Error page now has better back functionality and ability to file new issues directly from the page

### Fixes

- [#1538](https://gitlab.com/meltano/meltano/issues/1538) Fix timeframes not properly displaying on the base table
- [#1574](https://gitlab.com/meltano/meltano/issues/1574) Fix an issue with Meltano crashing after a succesful login
- [#1568](https://gitlab.com/meltano/meltano/issues/1568) Restore support for custom plugins that don't have their available settings defined in discovery.yml

## 1.15.0 - (2020-01-13)

---

### New

- [#1483](https://gitlab.com/meltano/meltano/issues/1483) Add login audit columns to track last login time
- [#1480](https://gitlab.com/meltano/meltano/issues/1480) Add tests to `meltano permissions` command for Snowflake
- [#1392](https://gitlab.com/meltano/meltano/issues/1392) Add inline docs to Extractor configurations in iteration toward improving data setup onboarding

### Changes

- [#1480](https://gitlab.com/meltano/meltano/issues/1480) Add schema revocations for roles in the `meltano permissions` command
- [#1458](https://gitlab.com/meltano/meltano/issues/1458) Remove tap-carbon-intensity-sqlite model from default installation
- [#1458](https://gitlab.com/meltano/meltano/issues/1458) Update docs to reflect new getting started path and updated screenshots
- [#1513](https://gitlab.com/meltano/meltano/issues/1513) Remove dead code related to `/model` route that we no longer link to in favor of the contextual Analyze CTAs and the `MainNav.vue`'s Analyze dropdown
- [#1542](https://gitlab.com/meltano/meltano/issues/1542) Update version, logout, and help UI partial (upper right) to have less prominence and more clearly communicate the "Sign Out" action

### Fixes

- [#1480](https://gitlab.com/meltano/meltano/issues/1480) Fix database revocations corner case for roles in the `meltano permissions` command
- [#1553](https://gitlab.com/meltano/meltano/issues/1553) Fix bug occurring when loading a report that lacks join tables
- [#1540](https://gitlab.com/meltano/meltano/issues/1540) Meltano Analyze will now leverage Pipelines instead of Loaders in the connection dropdown
- [#1540](https://gitlab.com/meltano/meltano/issues/1540) Meltano Analyze will now infer the connection to use instead of it being provided by the user

### Breaks

## 1.14.3 - (2020-01-09)

---

### Fixes

- [#1521](https://gitlab.com/meltano/meltano/issues/1521) Sanitize user-submitted string before using it in file path

## 1.14.2 - (2020-01-09)

---

### New

- [#1391](https://gitlab.com/meltano/meltano/issues/1391) Lock all settings that are controlled through environment variables
- [#1393](https://gitlab.com/meltano/meltano/issues/1393) Add contextual Analyze CTAs for each Pipeline in the Pipelines list
- [#1551](https://gitlab.com/meltano/meltano/issues/1551) Add dbt clean before compile and runs

### Changes

- [#1424](https://gitlab.com/meltano/meltano/issues/1424) Update pipeline elapsed time display to be more human friendly

### Fixes

- [#1430](https://gitlab.com/meltano/meltano/issues/1430) Fix the state not stored for pipelines when Transforms run
- [#1448](https://gitlab.com/meltano/meltano/issues/1448) Fix `AnalyzeList.vue` to display message and link when lacking contextual models

### Breaks

## 1.14.1 - (2020-01-06)

---

### Fixes

- [#1520](https://gitlab.com/meltano/meltano/issues/1520) Fix bug when updating a dashboard that could undesirably overwrite another existing dashboard

### Breaks

## 1.14.0 - (2019-12-30)

---

### New

- [#1461](https://gitlab.com/meltano/meltano/issues/1461) Display toasted notification for report adding to dashboard
- [#1419](https://gitlab.com/meltano/meltano/issues/1419) Add ability to edit and delete dashboards
- [#1411](https://gitlab.com/meltano/meltano/issues/1411) Add download log button to Job Log Modal

### Changes

- [#1311](https://gitlab.com/meltano/meltano/issues/1311) Remove unused meltano/meltano/runner docker image
- [#1502](https://gitlab.com/meltano/meltano/issues/1502) Update configuration file uploads to occur on save vs. file picker completion

### Fixes

- [#1518](https://gitlab.com/meltano/meltano/issues/1518) Fix bug that caused all text fields to show up as required in configuration modals
- [#1446](https://gitlab.com/meltano/meltano/issues/1446) Fix bug that could result in a broken report when the report URL was manually modified
- [#1411](https://gitlab.com/meltano/meltano/issues/1411) Fix bug when reading too large a job log file

## 1.13.0 - (2019-12-23)

---

### New

- [#1269](https://gitlab.com/meltano/meltano/issues/1269) Add `kind: file` so single file uploads can be used with extractors (`tap-google-analytics`'s `key_file_location` is the first user)
- [#1494](https://gitlab.com/meltano/meltano/issues/1494) Add `LIKE` options to Analyze Filter UI so users better understand what filtering patterns are available

### Changes

- [#1399](https://gitlab.com/meltano/meltano/issues/1399) Log Modal now has a prompt to explain potential factors in required time for pipelines to complete
- [#1433](https://gitlab.com/meltano/meltano/issues/1433) Remove `/orchestrate` route and thus the Airflow iframe as this is overkill for our current target users

### Fixes

- [#1434](https://gitlab.com/meltano/meltano/issues/1434) Fix Analyze CTAs to only enable if at least one related pipeline has succeeded
- [#1447](https://gitlab.com/meltano/meltano/issues/1447) Various fixes around loading and reloading reports to mitigate false positive `sqlErrorMessage` conditions
- [#1509](https://gitlab.com/meltano/meltano/issues/1509) Allow plugin profile config to be set through meltano.yml

## 1.12.2 - (2019-12-20)

---

### New

- [#1437](https://gitlab.com/meltano/meltano/issues/1437) Users can now share their dashboards with an automatically generated email

### Changes

- [#1466](https://gitlab.com/meltano/meltano/issues/1466) Filters now have clear language and indiciation that they use AND for chaining
- [#1464](https://gitlab.com/meltano/meltano/issues/1464) Remove the "only" option for transforms in Create Pipeline form

- [#1399](https://gitlab.com/meltano/meltano/issues/1399) Log Modal now has a prompt to explain potential factors in required time for pipelines to complete
- [#1431](https://gitlab.com/meltano/meltano/issues/1431) Add "pipeline will still run if modal is closed" message in the Job Log Modal

### Changes

- [#1422](https://gitlab.com/meltano/meltano/issues/1422) Update start date field to have a recommendation

### Fixes

- [#1447](https://gitlab.com/meltano/meltano/issues/1447) Various fixes around loading and reloading reports to mitigate false positive `sqlErrorMessage` conditions
- [#1443](https://gitlab.com/meltano/meltano/issues/1443) Fix tooltip clipping in modals
- [#1500](https://gitlab.com/meltano/meltano/issues/1500) Fix `meltano install` not running the migrations.

## 1.12.1 - (2019-12-18)

---

### Changes

- [#1403](https://gitlab.com/meltano/meltano/issues/1403) Remove "Orchestrate", "Model", and "Notebook" from the main navigation until each respective UI is more useful (the `/orchestrate` and `/model` routes still exist)
- [#1476](https://gitlab.com/meltano/meltano/issues/1476) Add database and warehouse revocations for roles in the `meltano permissions` command
- [#1473](https://gitlab.com/meltano/meltano/issues/1473) Update Release issue template to recent guidelines

## 1.12.0 - (2019-12-16)

---

### New

- [#1374](https://gitlab.com/meltano/meltano/issues/1374) Add role revocation for users and roles in the `meltano permissions` command
- [#1377](https://gitlab.com/meltano/meltano/issues/1377) Document cleanup steps after MeltanoData testing
- [#1438](https://gitlab.com/meltano/meltano/issues/1438) Add documentation for DNS spoofing error
- [#1436](https://gitlab.com/meltano/meltano/issues/1436) Add video walkthrough on how to setup Google Analytics so that the Meltano Extractor can be able to access the Google APIs and the Google Analytics data.

### Changes

- [#1350](https://gitlab.com/meltano/meltano/issues/1350) Switch to all lower case for Snowflake permission comparisons in the `meltano permissions` command
- [#1449](https://gitlab.com/meltano/meltano/issues/1449) Hide the Marketo Extractor form Meltano UI
- [#1397](https://gitlab.com/meltano/meltano/issues/1397) Optimize workflow for MeltanoData setup
- [#1423](https://gitlab.com/meltano/meltano/issues/1423) Update sidebar and docs to include Ansible

## 1.11.2 - (2019-12-13)

---

### Changes

- [#1435](https://gitlab.com/meltano/meltano/issues/1435) Change "Model" to "Analyze" so the Pipeline CTA is actionable and less abstract
- [#1432](https://gitlab.com/meltano/meltano/issues/1432) Changed "Close" to "Back" in Log Modal to help mitigate "Am I ending the pipeline?" concerns

### Fixes

- [#1439](https://gitlab.com/meltano/meltano/issues/1439) Fix relative elapsed time since last run time display in the Pipelines UI
- [#1441](https://gitlab.com/meltano/meltano/issues/1441) Fix auto advance to "Create Pipeline" when coming from "Load" step (previously "Transform" step, but this has been removed from the UI)
- [#1440](https://gitlab.com/meltano/meltano/issues/1440) Allow installed plugins to appear in UI even if hidden in configuration

## 1.11.1 - (2019-12-12)

---

### New

- [#1351](https://gitlab.com/meltano/meltano/issues/1351) Add "Create Meltano Account" promo for `meltano.meltanodata.com`
- [#1055](https://gitlab.com/meltano/meltano/issues/1055) Add "Disable" button to Tracking Acknowledgment toast so user's can opt-out from the UI
- [#1408](https://gitlab.com/meltano/meltano/issues/1408) Add "Last Run" context to each pipeline
- [#1408](https://gitlab.com/meltano/meltano/issues/1408) Add "Started At", "Ended At", and "Elapsed" to Job Log modal
- [#1390](https://gitlab.com/meltano/meltano/issues/1390) Display of extractors and loaders can now be configured through the `hidden` property in `discovery.yml`

### Changes

- [#1398](https://gitlab.com/meltano/meltano/issues/1398) Update default Transform from "Skip" to "Run"
- [#1406](https://gitlab.com/meltano/meltano/issues/1406) Update Analyze Query section CSS for improved UX (visually improved organization and scanability)
- [#1417](https://gitlab.com/meltano/meltano/issues/1417) Update SCSS variable usage in components for SSOT styling
- [#1408](https://gitlab.com/meltano/meltano/issues/1408) Updated date and time displays to be human-friendly (`moment.js`)
- [#1268](https://gitlab.com/meltano/meltano/issues/1268) Remove Transform step from UI (Create Schedule still allows choosing "Skip" or "Only" but will intelligently default to "Skip" or "Run")

## 1.11.0 - (2019-12-09)

---

### New

- [#1361](https://gitlab.com/meltano/meltano/issues/1361) Add `kind: hidden` to `discovery.yml` so certain connector settings can validate with a default `value` but remain hidden from the user for improved UX

### Changes

- [#1389](https://gitlab.com/meltano/meltano/issues/1389) Temporary Profiles feature removal (conditionally removed if 2+ profiles not already created so existing users can continue using multiple profiles if created)
- [#1373](https://gitlab.com/meltano/meltano/issues/1373) Update MeltanoData deletion process with 1Password

### Fixes

- [#1401](https://gitlab.com/meltano/meltano/issues/1401) Fix double instance of self hosted CTA on desktop sites

## 1.10.2 - (2019-12-06)

---

### Changes

- [#1371](https://gitlab.com/meltano/meltano/issues/1371) Provide more specific instructions for Google Analytics configuration
- [#1381](https://gitlab.com/meltano/meltano/issues/1381) Update the default directory for client_secrets.json for the Google Analytics Extractor to be located under the extract/ directory and not the project's root.
- [#1345](https://gitlab.com/meltano/meltano/issues/1345) Update the documentation for the [Salesforce Extractor](https://www.meltano.com/plugins/extractors/salesforce.html) to contain additional information on Security Tokens
- [#1383](https://gitlab.com/meltano/meltano/issues/1383) Add CTA for hosted solution signup to navigation

### Fixes

- [#1379](https://gitlab.com/meltano/meltano/issues/1379) Fix an issue with Airflow scheduling too many jobs.
- [#1386](https://gitlab.com/meltano/meltano/issues/1386) Fix connector modal clipping issue where small browser heights prevented accessing the "Save" area

### Breaks

## 1.10.1 - (2019-12-05)

---

### Changes

- [#1373](https://gitlab.com/meltano/meltano/issues/1373) Update MeltanoData deletion process with 1Password
- [#1373](https://gitlab.com/meltano/meltano/issues/1373) Update Analyze dropdown as scrollable to better display model CTAs (scrollable dropdown vs. scrolling entire page)

### Fixes

- [#1373](https://gitlab.com/meltano/meltano/issues/1373) Fix formatting on custom containers in MeltanoData guide

## 1.10.0 - (2019-12-04)

---

### New

- [#1343](https://gitlab.com/meltano/meltano/issues/1343) Add current Meltano version to main navigation

### Changes

- [#1358](https://gitlab.com/meltano/meltano/issues/1358) Update MeltanoData guide with maintenance and debugging instructions
- [#1337](https://gitlab.com/meltano/meltano/issues/1337) Add CTA to installations for free hosted dashboards
- [#1365](https://gitlab.com/meltano/meltano/issues/1365) Add process for deleting meltanodata instances
- [#1340](https://gitlab.com/meltano/meltano/issues/1340) Update connector settings UI to communicate the required status of each setting
- [#1357](https://gitlab.com/meltano/meltano/issues/1357) Update LogModal Analyze CTAs so Analyze can preselect the correct loader for a given analysis

### Fixes

- [#1364](https://gitlab.com/meltano/meltano/issues/1364) Fix instructions to SSH into MeltanoData.com instance

## 1.9.1 - (2019-12-04)

---

### Fixes

- [#1355](https://gitlab.com/meltano/meltano/issues/1355) Upgrade version of `discovery.yml` so that not upgraded Meltano instances with a pre v1.9.0 Meltano version do not break.

## 1.9.0 - (2019-12-03)

---

### New

- [marketing#103](https://gitlab.com/meltano/meltano-marketing/issues/103) Add Google Site Verification token to site
- [#1346](https://gitlab.com/meltano/meltano/issues/1346) Add new tutorial for using FileZilla with a Meltano project
- [#1292](https://gitlab.com/meltano/meltano/issues/1292) Add guide for setting up Meltano projects on meltanodata.com

### Changes

- [#1341](https://gitlab.com/meltano/meltano/issues/1341) Various `discovery.yml` and connector configuration UI updates to improve UX.
- [#1341](https://gitlab.com/meltano/meltano/issues/1341) Updated documentation to communicate the various optional settings of a connector

### Fixes

- [#1334](https://gitlab.com/meltano/meltano/issues/1334) Fix automatic population of airflow.cfg after installation
- [#1344](https://gitlab.com/meltano/meltano/issues/1344) Fix an ELT automatic discovery error when running Meltano on Python3.6

## 1.8.0 - (2019-12-02)

---

### New

- [#764](https://gitlab.com/meltano/meltano/issues/764) Add plugin profiles to enable multiple configurations for extractors
- [#1081](https://gitlab.com/meltano/meltano/issues/1081) Add ability to delete data pipelines
- [#1217](https://gitlab.com/meltano/meltano/issues/1217) Add "Test Connection" button to validate connection settings prior to ELT runs
- [#1236](https://gitlab.com/meltano/meltano/issues/1236) Add contextual Analyze CTAs in the Job Log UI
- [#1271](https://gitlab.com/meltano/meltano/issues/1271) Add labels in discovery.yml for easy brand definition

### Changes

- [#1323](https://gitlab.com/meltano/meltano/issues/1323) Add CTA to send users to Typeform to provide info for setting up a hosted dashboard

- [#1323](https://gitlab.com/meltano/meltano/issues/1323) Add CTA to send users to Typeform to provide info for setting up a hosted dashboard
- [#1271](https://gitlab.com/meltano/meltano/issues/1271) Improve messaging on tap and target settings modals
- [#1226](https://gitlab.com/meltano/meltano/issues/1226) Update Pipelines main navigation link to show all data pipeline schedules if that step has been reached
- [#1323](https://gitlab.com/meltano/meltano/issues/1323) Add CTA to send users to Typeform to provide info for setting up a hosted dashboard
- [#1271](https://gitlab.com/meltano/meltano/issues/1271) Improve messaging on tap and target settings modals
- [#1246](https://gitlab.com/meltano/meltano/issues/1246) Update the [Salesforce API + Postgres](https://www.meltano.com/tutorials/salesforce-and-postgres.html) Tutorial to use Meltano UI for setting up the Extractor and Loader, running the ELT pipeline and analyzing the results.

- [#1225](https://gitlab.com/meltano/meltano/issues/1225) Update dbt docs link to be conditional so the user doesn't experience 404s

## 1.7.2 - (2019-11-26)

---

### Fixes

- [#1318](https://gitlab.com/meltano/meltano/merge_requests/1318/) Pin dbt version to `v0.14.4` to address Meltano Transformation failing when using dbt `v0.15.0`

## 1.7.1 - (2019-11-25)

---

### Fixes

- [#1184](https://gitlab.com/meltano/meltano/merge_requests/1184/) Fix `contextualModels` implementation for contextual CTAs in Job Log modal

## 1.7.0 - (2019-11-25)

---

### New

- [#1236](https://gitlab.com/meltano/meltano/issues/1236) Add contextual Analyze CTAs in the Job Log UI

### Fixes

- [#1298](https://gitlab.com/meltano/meltano/issues/1298) Let default entity selection be configured in discovery.yml under `select`
- [#1298](https://gitlab.com/meltano/meltano/issues/1298) Define default entity selection for tap-salesforce
- [#1304](https://gitlab.com/meltano/meltano/issues/1304) Fix Meltano subprocess fetching large catalogs (e.g. for Salesforce) getting stuck do to the subprocess' stderr buffer filling and the process getting deadlocked.

## 1.6.0 - (2019-11-18)

---

### New

- [#1235](https://gitlab.com/meltano/meltano/issues/1235) Add help link button in the app
- [#1285](https://gitlab.com/meltano/meltano/issues/1285) Add link to YouTube guidelines for release instructions
- [#1277](https://gitlab.com/meltano/meltano/issues/1277) Move sections that don't apply to outside contributors from Contributing and Roadmap docs to Handbook: Release Process, Release Schedule, Demo Day, Speedruns, DigitalOcean Marketplace

### Changes

- [#1257](https://gitlab.com/meltano/meltano/issues/1257) Prevent modified logo file upon each build
- [#1289](https://gitlab.com/meltano/meltano/issues/1289) Dismiss all modals when using the escape key
- [#1282](https://gitlab.com/meltano/meltano/issues/1282) Remove Entity Selection from the UI (still available in CLI) and default to "All" entities for a given data source
- [#1303](https://gitlab.com/meltano/meltano/issues/1303) Update the configuration options for the Salesforce Extractor to only include relevant properties. Remove properties like the client_id that were not used for username/password authentication.
- [#1308](https://gitlab.com/meltano/meltano/issues/1308) Update the configuration options for the Marketo Extractor to use a Start Date instead of a Start Time.

### Fixes

- [#1297](https://gitlab.com/meltano/meltano/issues/1297) Get actual latest ELT job log by sorting matches by creation time with nanosecond resolution
- [#1297](https://gitlab.com/meltano/meltano/issues/1297) Fix pipeline failure caused by jobs that require true concurrency being executed on CI runners that don't

## 1.5.0 - (2019-11-11)

---

### New

- [#1222](https://gitlab.com/meltano/meltano/issues/1222) Include static application security testing (SAST) in the pipeline
- [#1164](https://gitlab.com/meltano/meltano/issues/1164) Add "transform limitations" message to Transform UI
- [#1272](https://gitlab.com/meltano/meltano/issues/1272) Add Vuepress plugin to generate a sitemap on website build
- [meltano-marketing#89](https://gitlab.com/meltano/meltano-marketing/issues/89) Adds basic title and meta descriptions to all public-facing website & documentation pages.

### Changes

- [#1239](https://gitlab.com/meltano/meltano/issues/1239) Update header buttons layout on small viewports
- [#1019](https://gitlab.com/meltano/meltano/issues/1019) Automatically update package.json file versions
- [#1253](https://gitlab.com/meltano/meltano/issues/1253) Do not allow `meltano` command invocation without any argument
- [#1192](https://gitlab.com/meltano/meltano/issues/1192) Improve helper notes associated with each Extract, Load, and Transform step to better communicate the purpose of each
- [#1201](https://gitlab.com/meltano/meltano/issues/1201) Improved "Auto Advance" messaging regarding Entity Selection. We also doubled the default toast time to improve likelihood of reading feedback.
- [#1191](https://gitlab.com/meltano/meltano/issues/1191) update Google Analytics extractor documentation to explain how to set up the Google Analytics API, and remove duplicate instructions from the [Google Analytics API + Postgres tutorial](http://meltano.com/tutorials/google-analytics-with-postgres.html#prerequisites)
- [#1199](https://gitlab.com/meltano/meltano/issues/1199) Add example and sample CSV files to the CSV extractor documentation
- [#1247](https://gitlab.com/meltano/meltano/issues/1247) Update the [Loading CSV Files to a Postgres Database](https://www.meltano.com/tutorials/csv-with-postgres.html) Tutorial to use Meltano UI for setting up the Extractor and Loader, running the ELT pipeline and analyzing the results. Also provide all the files used in the tutorial (transformations, models, etc) as downloadable files.
- [#1279] Revise ["Roadmap" section](https://meltano.com/docs/roadmap.html) of the docs with clarified persona, mission, vision, and re-order content
- [#1134](https://gitlab.com/meltano/meltano/issues/1134) Update the [GitLab API + Postgres](https://www.meltano.com/tutorials/gitlab-and-postgres.html). Include video walk-through and update the end to end flow to only use Meltano UI.
- [#95](https://gitlab.com/meltano/meltano-marketing/issues/95) Update the DigitalOcean CTA to go to the public directory page for the Meltano droplet
- [#1270](https://gitlab.com/meltano/meltano/issues/1270) Main navigation "Pipeline" to "Pipelines" to reinforce multiple vs. singular (conflicts a bit with the verb approach of the other navigation items but we think it's worth it for now)
- [#1240](https://gitlab.com/meltano/meltano/issues/1240) Provide clarity around how Airflow can be used directly in documentation and UI
- [#1263](https://gitlab.com/meltano/meltano/issues/1263) Document lack of Windows support and suggest WSL, Docker

### Fixes

- [#1259](https://gitlab.com/meltano/meltano/issues/1259) Fix `meltano elt` not properly logging errors happening in the ELT process
- [#1183](https://gitlab.com/meltano/meltano/issues/1183) Fix a race condition causing the `meltano.yml` to be empty in some occurence
- [#1258](https://gitlab.com/meltano/meltano/issues/1258) Fix format of custom extractor's capabilities in meltano.yml
- [#1215](https://gitlab.com/meltano/meltano/issues/1215) Fix intercom documentation footer overlap issue.
- [#1215](https://gitlab.com/meltano/meltano/issues/1215) Fix YouTube iframes to be responsive (resolves unwanted side-effect of horizontal scrollbar at mobile/tablet media queries)

## 1.4.0 - (2019-11-04)

---

### New

- [#1208](https://gitlab.com/meltano/meltano/issues/1208) Add description to `Plugin` definition and updated `discovery.yml` and UI to consume it
- [#1195](https://gitlab.com/meltano/meltano/issues/1195) Add temporary message in configuration communicating their global nature until "Profiles" are implemented
- [#1245](https://gitlab.com/meltano/meltano/issues/1245) Add detailed information on the documentation about events tracked by Meltano when Anonymous Usage Data tracking is enabled.
- [#1228](https://gitlab.com/meltano/meltano/issues/1228) Add preselections of the first column and aggregate of base table to initialize Analyze with data by default.

### Changes

- [#1244](https://gitlab.com/meltano/meltano/issues/1244) Add instructions on how to deactivate a virtual environment
- [#1082](https://gitlab.com/meltano/meltano/issues/1082) Meltano will now enable automatically DAGs created in Airflow
- [#1231](https://gitlab.com/meltano/meltano/issues/1231) Update CLI output during project initialization
- [#1126](https://gitlab.com/meltano/meltano/issues/1126) Minor UI updates to improve clarity around Schedule step and Manual vs Orchestrated runs
- [#1210](https://gitlab.com/meltano/meltano/issues/1210) Improved SQLite loader configuration context (name and description)
- [#1185](https://gitlab.com/meltano/meltano/issues/1185) Remove majority of unimplemented placeholder UI buttons
- [#1166](https://gitlab.com/meltano/meltano/issues/1166) Clarify in documentation that plugin configuration is stored in the `.meltano` directory, which is in `.gitignore`.
- [#1200](https://gitlab.com/meltano/meltano/issues/1200) Link to new Getting Help documentation section instead of issue tracker where appropriate

- [#1227](https://gitlab.com/meltano/meltano/issues/1227) Update Notebook `MainNav` link to jump to our Jupyter Notebook docs

### Fixes

- [#1075](https://gitlab.com/meltano/meltano/issues/1075) Fix a bug that caused `target-csv` to fail.
- [#1233](https://gitlab.com/meltano/meltano/issues/1233) Fix the Design page failing to load a Design that has timeframes on the base table
- [#1187](https://gitlab.com/meltano/meltano/issues/1187) Updated configuration to support `readonly` kind to prevent unwanted editing
- [#1187](https://gitlab.com/meltano/meltano/issues/1187) Updated configuration to setting resets to prevent unwanted editing
- [#1187](https://gitlab.com/meltano/meltano/issues/1187) Updated configuration to conditionally reset certain settings to prevent unwanted editing
- [#1187](https://gitlab.com/meltano/meltano/issues/1187) Updated configuration to prevent unwanted editing until we handle this properly with role-based access control
- [#1187](https://gitlab.com/meltano/meltano/issues/1187) Updated certain connector configuration settings with a `readonly` flag to prevent unwanted editing in the UI. This is temporary and will be removed when we handle this properly with role-based access control.
- [#1198](https://gitlab.com/meltano/meltano/issues/1198) Fix "More Info." link in configuration to properly open a new tab via `target="_blank"`

- [#1229](https://gitlab.com/meltano/meltano/issues/1229) Improve extractor schema autodiscovery error messages and don't attempt autodiscovery when it is known to not be supported, like in the case of tap-gitlab
- [#1207](https://gitlab.com/meltano/meltano/issues/1207) Updated all screenshots in Getting Started Guide to reflect the most current UI

## 1.3.0 - (2019-10-28)

---

### New

- [#991](https://gitlab.com/meltano/meltano/issues/991) Add e2e tests for simple sqlite-carbon workflow
- [#1103](https://gitlab.com/meltano/meltano/issues/1103) Add Intercom to Meltano.com to interact with our users in real-time
- [#1130](https://gitlab.com/meltano/meltano/issues/1130) Add Tutorial for extracting data from Google Analytics and loading the extracted data to Postgres
- [#1168](https://gitlab.com/meltano/meltano/issues/1168) Speedrun video added to home page and new release issue template
- [#1182](https://gitlab.com/meltano/meltano/issues/1182) Add `null`able date inputs so optional dates aren't incorrectly required in validation
- [#1169](https://gitlab.com/meltano/meltano/issues/1169) Meltano now generates the dbt documentation automatically

### Changes

- [!1061](https://gitlab.com/meltano/meltano/merge_requests/1061) Update the Getting Started Guide and the Meltano.com documentation with the new UI and information about job logging and how to find the most recent run log of a pipeline.
- [#1213](https://gitlab.com/meltano/meltano/issues/1213) Add VuePress use and benefits to documentation
- [#922](https://gitlab.com/meltano/meltano/issues/922) Document the importance of transformations and how to get started
- [#1167](https://gitlab.com/meltano/meltano/issues/1167) Iterate on docs to improve readability and content updates

### Fixes

- [#1173](https://gitlab.com/meltano/meltano/issues/1173) Fix `sortBy` drag-and-drop bug in Analyze by properly using `tryAutoRun` vs. `runQuery`
- [#1079](https://gitlab.com/meltano/meltano/issues/1079) `meltano elt` will now run in isolation under `.meltano/run/elt`
- [#1204](https://gitlab.com/meltano/meltano/issues/1204) move project creation steps out of the local installation section of the docs and into the Getting Started Guide
- [#782](https://gitlab.com/meltano/meltano/issues/782) Update timeframe label and fix timeframe attributes to properly display in the Result Table

## 1.2.1 - (2019-10-22)

---

### New

- [#1123](https://gitlab.com/meltano/meltano/issues/1123) Add first-class "Submit Issue" CTA to help expedite resolution when a running job fails. Also updated the "Log" CTA in the Pipelines UI to reflect a failed state.

### Fixes

- [#1172](https://gitlab.com/meltano/meltano/issues/1172) Fix analytics issue related to app version

## 1.2.0 - (2019-10-21)

---

### New

- [#1121](https://gitlab.com/meltano/meltano/issues/1121) Add ability to configure listen address of Meltano and Airflow
- [#1022](https://gitlab.com/meltano/meltano/issues/1022) Add "Autorun Query" toggle and persist the user's choice across sessions
- [#1060](https://gitlab.com/meltano/meltano/issues/1060) Auto advance to Job Log from Pipeline Schedule creation
- [#1111](https://gitlab.com/meltano/meltano/issues/1111) Auto advance to Loader installation step when an extractor lacks entity selection

### Changes

- [#1013](https://gitlab.com/meltano/meltano/issues/1013) Toast initialization and analytics initialization cleanup

### Fixes

- [#1050](https://gitlab.com/meltano/meltano/issues/1050) Fix a bug where the Job log would be created before the `transform` are run.
- [#1122](https://gitlab.com/meltano/meltano/issues/1122) `meltano elt` will now properly run when using `target-snowflake`.
- [#1159](https://gitlab.com/meltano/meltano/issues/1159) Minor UI fixes (proper `MainNav` Model icon active color during Analyze route match & "Run" auto query related cleanup) and `...NameFromRoute` refactor renaming cleanup

## 1.1.0 - (2019-10-16)

---

### New

- [#1106](https://gitlab.com/meltano/meltano/issues/1106) Add description metadata to the GitLab extractor's Ultimate License configuration setting
- [#1057](https://gitlab.com/meltano/meltano/issues/1057) Auto advance to Entity Selection when an extractor lacks configuration settings
- [#51](https://gitlab.com/meltano/meltano-marketing/issues/51) Update Google Analytics to track `appVersion`, custom `projectId`, and to properly use the default `clientId`. The CLI also now uses `client_id` to differentiate between a CLI client id (not versioned) and the project id (versioned).
- [#1012](https://gitlab.com/meltano/meltano/issues/1012) Add intelligent autofocus for improved UX in both Extractor and Loader configuration
- [#758](https://gitlab.com/meltano/meltano/issues/758) Update 'meltano permissions' to add --full-refresh command to revoke all privileges prior to granting
- [#1113](https://gitlab.com/meltano/meltano/issues/1113) Update 'meltano permissions' to have the ability to find all schemas matching a partial name such as `snowplow_*`
- [#1114](https://gitlab.com/meltano/meltano/issues/1114) Update 'meltano permissions' to include the OPERATE privilege for Snowflake warehouse

### Changes

- Compress meltano-logo.png
- [#1080](https://gitlab.com/meltano/meltano/issues/1080) Temporarily disable Intercom until userId strategy is determined
- [#1058](https://gitlab.com/meltano/meltano/issues/1058) Updated the selected state of grouped buttons to fill vs. stroke. Updated the docs to reflect the reasoning to ensure consistency in Meltano's UI visual language
- [#1068](https://gitlab.com/meltano/meltano/issues/1068) Replace dogfooding term in docs to speedrun
- [#1101](https://gitlab.com/meltano/meltano/issues/1101) Add new tour video to home page
- [#1101](https://gitlab.com/meltano/meltano/issues/1101) Update design to improve readability and contrast
- [#1115](https://gitlab.com/meltano/meltano/issues/1115) Update 'meltano permissions' to not require an identially named role for a given user

### Fixes

- [#1120](https://gitlab.com/meltano/meltano/issues/1120) Fix a concurrency bug causing `meltano select` to crash.
- [#1086](https://gitlab.com/meltano/meltano/issues/1086) Fix a concurrency issue when the `meltano.yml` file was updated.
- [#1112](https://gitlab.com/meltano/meltano/issues/1112) Fix the "Run" button to improve UX by properly reflecting the running state for auto-running queries
- [#1023](https://gitlab.com/meltano/meltano/issues/1023) Fix last vuex mutation warning with editable `localConfiguration` clone approach

### Breaks

## 1.0.1 - (2019-10-07)

---

### Fixes

- Patch technicality due to PyPi limitation (v1 already existed from a publish mistake seven+ months ago) with needed changelog New/Changes/Fixes section headers

## 1.0.0 - (2019-10-07)

---

### New

- [#1020](https://gitlab.com/meltano/meltano/issues/1020) Update Command Line Tools documentation to reflect a standard format with opportunities for improvement in the future
- [#524](https://gitlab.com/meltano/meltano/issues/524) There is a new Plugins section on the site to contain all ecosystem related libraries (i.e., extractors, loaders, etc.)

### Changes

- [#1087](https://gitlab.com/meltano/meltano/issues/1087) Fix `meltano select` not seeding the database when run as the first command.
- [#1090](https://gitlab.com/meltano/meltano/issues/1090) Update the namespace for all plugins. Also the default schema used will go back to including the `tap_` prefix to avoid conflicts with existing schemas (e.g. a local `gitlab` or `salesforce` schema). This also fixes `tap-csv` and `tap-google-analytics` not properly working after the latest Meltano release.
- [#1047](https://gitlab.com/meltano/meltano-marketing/issues/1047) Fix a bug where some configuration values were not redacted

### Fixes

### Breaks

- [#1085](https://gitlab.com/meltano/meltano/issues/1085) Fix Analyze model dropdown to properly reflect installed `models`
- [#1089](https://gitlab.com/meltano/meltano/issues/1089) Properly re-initialize the Analyze page after a new analysis is selected during an existing analysis (this issue surfaced due to the recent Analyze dropdown CTAs addition which enables an analysis change during an existing one)
- [#1092](https://gitlab.com/meltano/meltano/issues/1092) Fix async condition so the design store's `defaultState` is properly applied before loading a new design via `initializeDesign`

## 0.44.1 - (2019-10-03)

---

### New

- [#51](https://gitlab.com/meltano/meltano-marketing/issues/51) Add Google Analytics tracking acknowledgment in the UI
- [#926](https://gitlab.com/meltano/meltano/issues/926) Add step-by-step intructions for using the DigitalOcean one-click installer
- [#1076](https://gitlab.com/meltano/meltano/issues/1076) Enable Log button in pipelines UI after route change or hard refresh if a matching log exists
- [#1067](https://gitlab.com/meltano/meltano/issues/1067) Add Model landing page and update Analyze main navigation to a dropdown displaying the various analysis CTAs associated with each model
- [#1080](https://gitlab.com/meltano/meltano/issues/1080) Add live chat support on Meltano.com website using Intercom.io

### Changes

- [#1069](https://gitlab.com/meltano/meltano/issues/1069) Meltano will now use the schedule's name to run incremental jobs
- [#926](https://gitlab.com/meltano/meltano/issues/926) Move manual DigitalOcean Droplet configuration instructions to advanced tutorials
- Collapse Installation docs into a single section

### Fixes

- [#1071](https://gitlab.com/meltano/meltano/issues/1071) Fix `rehydratePollers` so the UI reflects running jobs after a hard refresh or route change (this surfaced from the recent [!963](https://gitlab.com/meltano/meltano/merge_requests/963) change)
- [#1075](https://gitlab.com/meltano/meltano/issues/1075) Fix an issue where `meltano elt` would fail when a previous job was found

## 0.44.0 - (2019-09-30)

---

### New

- [#950](https://gitlab.com/meltano/meltano/issues/950) Removed the Analyze connection configuration: Meltano will now infer connections out of each loader configuration.
- [#1002](https://gitlab.com/meltano/meltano/issues/1002) Analyze UI now displays the Topic's (analysis model's) description text if applicable
- [#1032](https://gitlab.com/meltano/meltano/issues/1032) Add 'Model' and 'Notebook' to main navigation to communicate that Meltano plans to empower users with modeling and notebooking functionality
- [#949](https://gitlab.com/meltano/meltano/issues/949) Add "Log" button and dedicated sub-UI for tracking an ELT run's status more granularly

- [#932](https://gitlab.com/meltano/meltano/issues/932) Meltano can now be upgraded from the UI directly.

### Changes

- [#1045](https://gitlab.com/meltano/meltano/issues/1045) Make it clear that 'meltano add' is not hanging while installing plugins
- [#1000](https://gitlab.com/meltano/meltano/issues/1000) Update Getting Started guide with updated screenshots and content
- [#854](https://gitlab.com/meltano/meltano/issues/854) Charts now use pretty labels rather than the ID
- [#1011](https://gitlab.com/meltano/meltano/issues/1011) Removed "Catch-up Date" in favor of default "Start Date" of extractor
- [#578](https://gitlab.com/meltano/meltano/issues/578) Remove support for `tap-zuora`.
- [#1002](https://gitlab.com/meltano/meltano/issues/1002) Update `discovery.yml` with explicit `kind: password` metadata (we infer and set input types of `password` as a safeguard, but the explicit setting is preferred)
- [#1049](https://gitlab.com/meltano/meltano/issues/1049) Change default `target-sqlite` database name to `warehouse` to not conflict with system database
- [#949](https://gitlab.com/meltano/meltano/issues/949) Update the way Meltano handles logs for ELT runs: Every elt run is logged in `.meltano/run/logs/{job_id}/elt_{timestamp}.log`. That allows Meltano to keep logs for multiple, or even concurrent, elt runs with the same `job_id`.
- [#949](https://gitlab.com/meltano/meltano/issues/949) Update "Create Pipeline" redirect logic based on the previous route being 'transforms' (this is a UX win setting up the user with the sub-UI for the next logical step vs. requiring a manual "Create" click)
- [#1051](https://gitlab.com/meltano/meltano/issues/1051) Automatically set SQLALCHEMY_DATABASE_URI config to system database URI

### Fixes

- [#1004](https://gitlab.com/meltano/meltano/issues/1004) Fix error when deselecting last attribute in Analyze
- [#1048](https://gitlab.com/meltano/meltano/issues/1048) Fix various actions that should have been mutations and did minor code convention cleanup
- [#1063](https://gitlab.com/meltano/meltano/issues/1063) Fix the "Explore" button link in Dashboards to properly account for the `namespace`

### Breaks

- [#1051](https://gitlab.com/meltano/meltano/issues/1051) Remove MELTANO_BACKEND e.a. in favor of --uri CLI option and MELTANO_DATABASE_URI env var
- [#1052](https://gitlab.com/meltano/meltano/issues/1052) Move system database into `.meltano` directory to indicate it is owned by the app and not supposed to be messed with directly by users

## 0.43.0 - (2019-09-23)

---

### New

- [#1014](https://gitlab.com/meltano/meltano/issues/1014) Meltano now logs all output from each `meltano elt` run in a log file that uses the unique job*id of the run. It can be found in `.meltano/run/logs/elt*{job_id}.log`.
- [#1014](https://gitlab.com/meltano/meltano/issues/1014) Meltano now logs all output from each `meltano elt` run in a log file that uses the unique job*id of the run. It can be found in `.meltano/run/logs/elt*{job_id}.log`.
- [#1014](https://gitlab.com/meltano/meltano/issues/1014) Meltano now logs all output from each `meltano elt` run in a log file that uses the unique `job_id` of the run. It can be found in `.meltano/run/logs/elt*{job_id}.log`.
- [#955](https://gitlab.com/meltano/meltano/issues/955) Establish baseline for demo day and how they should be run

### Changes

- [#891](https://gitlab.com/meltano/meltano/issues/891) Contributors can run webapp from root directory

### Fixes

- [#1005](https://gitlab.com/meltano/meltano/issues/1005) Fix installed plugins endpoints listing identically named plugins of different types under wrong type

## 0.42.1 - (2019-09-19)

---

### Changes

- [#987](https://gitlab.com/meltano/meltano/issues/987) Update routing to match labels (verbs vs. nouns) in effort to subtly reinforce action taking vs. solely "thing" management
- [#960](https://gitlab.com/meltano/meltano/issues/960) Improve UX by instantly displaying extractor and loader configuration UIs based on "Install" or "Configure" interaction as opposed to the prior delay (side effect of async `addPlugin`)
- [#996](https://gitlab.com/meltano/meltano/issues/996) Update conditional UI analytics stats tracking at runtime vs. build-time by sourcing state from the same backend `send_anonymous_usage_stats` flag

### Fixes

- [#992](https://gitlab.com/meltano/meltano/issues/992) Fix missing GA scripts
- [#989](https://gitlab.com/meltano/meltano/issues/989) Fix UI/UX documentation regarding recent removal of `view-header`
- [#994](https://gitlab.com/meltano/meltano/issues/994) Fix stale Pipelines Count in main navigation Pipeline badge
- [#999](https://gitlab.com/meltano/meltano/issues/999) Update yarn dependencies to resolve peer dependency warning
- [#1008](https://gitlab.com/meltano/meltano/issues/1008) Fix error on "Create Pipeline Schedule" modal when no plugins have been installed
- [#1015](https://gitlab.com/meltano/meltano/issues/1008) Support SQLite database name with and without '.db' extension
- [#1007](https://gitlab.com/meltano/meltano/issues/1007) Fix pipeline with failed job not being regarded as having completed
- [#998](https://gitlab.com/meltano/meltano/issues/998) Update Analyze UI with conditional loading indicator to prevent query generation prior to connection dialects being loaded (this solution is still useful for when inference supercedes our current manual dialect selection solution)
- [#1009](https://gitlab.com/meltano/meltano/issues/1009) Fix default ConnectorSettings validation to account for `false` (unchecked) checkbox values

### Breaks

## 0.42.0 - (2019-09-16)

---

### New

- [#976](https://gitlab.com/meltano/meltano/issues/976) Route changes will update page title in the web app

### Changes

- [Marketing #48](https://gitlab.com/meltano/meltano-marketing/issues/48) Update newsletter subscription links to redirect to our new newsletter [hosted by Substack](https://meltano.substack.com)

### Fixes

- [#965](https://gitlab.com/meltano/meltano/issues/965) Fix a regression that prevented the Meltano UI to reach the Meltano API when using an external hostname.
- [#986](https://gitlab.com/meltano/meltano/issues/986) Fix an issue where the Orchestration page would not show Airflow even when it was installed.
- [#969](https://gitlab.com/meltano/meltano/issues/969) Fix an issue where the Meltano Analyze connection would not respect the `port` configuration.
- [#964](https://gitlab.com/meltano/meltano/issues/964) Fix copy button overlap issue with top navigation
- [#970](https://gitlab.com/meltano/meltano/issues/970) Fix Meltano's m5o parser and compiler to properly namespace and isolate the definitions of different custom and packaged Topics.

## 0.41.0 - (2019-09-09)

---

### New

- [#980](https://gitlab.com/meltano/meltano/issues/980) Add Cypress for e2e testing pipeline
- [#579](https://gitlab.com/meltano/meltano/issues/579) Add `meltano schedule list` to show a project's schedules
- [#942](https://gitlab.com/meltano/meltano/issues/942) Add progress bars on various routes to improve UX feedback
- [#779](https://gitlab.com/meltano/meltano/issues/779) Add various UI polish details regarding iconography use, preloading feedback, breadcrumbs, container styling, navigation, and sub-navigation

### Changes

- [#906](https://gitlab.com/meltano/meltano/issues/906) `meltano ui` will now run in `production` per default

- [#942](https://gitlab.com/meltano/meltano/issues/942) Update Analyze Connections UI to match configuration-as-modal pattern for UX consistency regarding configuration
- [#779](https://gitlab.com/meltano/meltano/issues/779) Update all "This feature is queued..." temporary UI buttons to link to the Meltano repo issues page with a contextual search term

## 0.40.0 - (2019-09-04)

---

### New

- [#927](https://gitlab.com/meltano/meltano/issues/927) Document how to manually set up a Meltano Droplet on DigitalOcean

- [#916](https://gitlab.com/meltano/meltano/issues/916) Add Transform step as first-class and adjacent step to Extract and Load
- [#916](https://gitlab.com/meltano/meltano/issues/916) Improve Create Pipeline Schedule default selection UX by leveraging "ELT recents" concept
- [#936](https://gitlab.com/meltano/meltano/issues/936) Add "Refresh Airflow" button in Orchestrate to bypass route change or full-page refresh when iframe doesn't initially inflate as expected (this will likely be automated once the root cause is determined)
- [#899](https://gitlab.com/meltano/meltano/issues/899) Add deep linking improvements to reports and dashboards to better facilitate sharing
- [#899](https://gitlab.com/meltano/meltano/issues/899) Add "Edit" and "Explore" buttons to each report instance displayed in a dashboard to enable editing said report and exploring a fresh and unselected analysis of the same model and design
- [!546](https://gitlab.com/meltano/meltano/merge_requests/546) Add new Advanced Tutorial on how to Load CSV files to Postgres

### Changes

- [#909](https://gitlab.com/meltano/meltano/issues/909) Default names will be generated for Reports and Dashboards
- [#892](https://gitlab.com/meltano/meltano/issues/892) Improve experience for parsing Snowflake URL for ID by showing processing step
- [#935](https://gitlab.com/meltano/meltano/issues/935) Update Entity Selection to be nested in the Extract step so each ELT step is consecutive
- [#886](https://gitlab.com/meltano/meltano/issues/886) Add validation for grouping settings as the next iteration of improved form validation for generated connector settings

### Fixes

- [#931](https://gitlab.com/meltano/meltano/issues/931) Fix Analyze Connections identifier mismatch resulting from recent linting refactor
- [#919](https://gitlab.com/meltano/meltano/issues/919) Fix Airflow iframe automatic UI refresh
- [#937](https://gitlab.com/meltano/meltano/issues/937) Fix Chart.vue prop type error

## 0.39.0 - (2019-08-26)

---

### New

- [#838](https://gitlab.com/meltano/meltano/issues/838) Add indicator for speed run plugins
- [#870](https://gitlab.com/meltano/meltano/issues/870) Add global footer component in docs
- [#871](https://gitlab.com/meltano/meltano/issues/871) Add contributing link in footer of docs
- [#908](https://gitlab.com/meltano/meltano/issues/908) Add auto installation for Airflow Orchestrator for improved UX
- [#912](https://gitlab.com/meltano/meltano/issues/912) Auto run the ELT of a saved Pipeline Schedule by default
- [#907](https://gitlab.com/meltano/meltano/issues/907) Add auto select of "All" for Entities Selection step and removed the performance warning (a future iteration will address the "Recommended" implementation and the display of a resulting performance warning when "All" is selected and "Recommended" ignored)
- [#799](https://gitlab.com/meltano/meltano/issues/799) Standardized code conventions on the frontend and updated related documentation (issues related to further linting enforcement will soon follow)

### Changes

- [#838](https://gitlab.com/meltano/meltano/issues/838) Speed run plugins prioritized to top of the list
- [#896](https://gitlab.com/meltano/meltano/issues/896) Add documentation for how to do patch releases
- [#910](https://gitlab.com/meltano/meltano/issues/910) Update linting rules to enforce better standards for the frontend code base
- [#885](https://gitlab.com/meltano/meltano/issues/885) Add docs for all extractors and loaders
- [#885](https://gitlab.com/meltano/meltano/issues/885) All plugin modal cards show docs text if they have docs
- [#733](https://gitlab.com/meltano/meltano/issues/733) Improve error feedback to be more specific when plugin installation errors occur

### Fixes

- [#923](https://gitlab.com/meltano/meltano/issues/923) Fix contributing release docs merge conflict issue

## 0.38.0 - (2019-08-21)

---

### New

- [#746](https://gitlab.com/meltano/meltano/issues/746) Add CTA to specific dashboard in "Add to Dashboard" sub-UI
- [#746](https://gitlab.com/meltano/meltano/issues/746) Add toast feedback on success, update, or error for schedules, reports, and dashboards
- [#814](https://gitlab.com/meltano/meltano/issues/814) Install Airflow via the Orchestration UI (we may do this in the background automatically in the future)

### Changes

- [#901](https://gitlab.com/meltano/meltano/issues/901) Update entities plugins to be alphabetically sorted for consistency with extractors ordering

### Fixes

- [#746](https://gitlab.com/meltano/meltano/issues/746) Prevent duplicate schedule, report, and dashboard creation if there is an existing item
- [#976](https://gitlab.com/meltano/meltano/issues/900) Fix fallback v976e Route changes will update page title in the web appfor Iso8601 dates/times
- [#903](https://gitlab.com/meltano/meltano/issues/903) Fix columns display issue for the base table in Analyze

### Breaks

## 0.37.2 - (2019-08-19)

---

### Fixes

- [#894](https://gitlab.com/meltano/meltano/issues/894) Fix issue with static asset paths

## 0.37.1 - (2019-08-19)

---

### Fixes

- [#894](https://gitlab.com/meltano/meltano/issues/894) Fix build issues with new Vue CLI 3 build process

## 0.37.0 - (2019-08-19)

---

### New

- [#763](https://gitlab.com/meltano/meltano/issues/763) Add inference to auto install related plugins after a user installs a specific extractor
- [#867](https://gitlab.com/meltano/meltano/issues/867) Add fallback values (if they aren't set in the `discovery.yml`) for `start date`, `start time`, and `end date` for all connectors so the user has potentially one less interaction to make per connector configuration

### Changes

- [#342](https://gitlab.com/meltano/meltano/issues/342) Swap UI app directory "webapp" and upgrade to Vue CLI 3
- [#882](https://gitlab.com/meltano/meltano/issues/882) Update navigation and subnavigation labels to verbs vs. nouns to inspire action and productivity when using the UI
- [#700](https://gitlab.com/meltano/meltano/issues/700) Update documentation to remove "\$" and trim spaces to make CLI command copy/paste easier
- [#878](https://gitlab.com/meltano/meltano/issues/878) Write a [tutorial to help users get started with PostgreSQL](http://www.meltano.com/docs/loaders.html#postgresql-database)
- [#883](https://gitlab.com/meltano/meltano/issues/883) Break Extractors and Loaders sections out in the docs
- [#889](https://gitlab.com/meltano/meltano/issues/889) Allow for githooks to lint on commit
- [#835](https://gitlab.com/meltano/meltano/issues/835) Pipeline name in Schedule creation will have an automatic default

### Fixes

- [#872](https://gitlab.com/meltano/meltano/issues/872) Updated `tap-marketo` and `tap-stripe` to leverage password input type while also improving the input type password fallback
- [#882](https://gitlab.com/meltano/meltano/issues/882) Fix recent minor regression regarding `Dashboard` routing
- [#858](https://gitlab.com/meltano/meltano/issues/858) Fix `job_state` bug so that ELT run status polling can properly resume as expected
- [#890](https://gitlab.com/meltano/meltano/issues/890) Fix implementation of default configuration setting to use less code

## 0.36.0 - (2019-08-12)

---

### New

- [#793](https://gitlab.com/meltano/meltano/issues/793) Add introduction module to Connector Settings to allow for helper text as far as signup and documentation links
- [#796](https://gitlab.com/meltano/meltano/issues/796) Add dropdown option to Connector Settings to allow for more defined UI interactions
- [#802](https://gitlab.com/meltano/meltano/issues/802) Add support for Query Filters over columns that are not selected
- [#855](https://gitlab.com/meltano/meltano/issues/855) Add empty state to Dashboards and cleaned up styling for consistency with Analyze's layout
- [#856](https://gitlab.com/meltano/meltano/issues/856) Add contextual information to the Analyze Connection UI to aid user understanding
- [#800](https://gitlab.com/meltano/meltano/issues/800) Add save success feedback for connectors, entities, and connections
- [#817](https://gitlab.com/meltano/meltano/issues/817) Add [Meltano explainer video](https://www.youtube.com/watch?v=2Glsf89WQ5w) to the front page of Meltano.com

### Changes

- [#794](https://gitlab.com/meltano/meltano/issues/794) Update Snowflake fields to have descriptions and utilize tooltip UI
- [#853](https://gitlab.com/meltano/meltano/issues/853) Improve UX for multi-attribute ordering (wider sub-UI for easier reading, clear drop target, and clearer drag animation for reenforcing sorting interaction)
- [#735](https://gitlab.com/meltano/meltano/issues/735) Update Entities UI to only display entity selection "Configure" CTAs for installed (vs. previously all) extractors
- [#548](https://gitlab.com/meltano/meltano/issues/548) Update Meltano mission, vision and path to v1 on [roadmap page](https://meltano.com/docs/roadmap.html) of Meltano.com
- [#824](https://gitlab.com/meltano/meltano/issues/824) Update `meltano select` to use the unique `tap_stream_id` instead of the `stream` property for filtering streams. This adds support for taps with multiple streams with the same name, like, for example, the ones produced by `tap-postgres` when tables with the same name are defined in different schemas.
- [#842](https://gitlab.com/meltano/meltano/issues/842) Collapse Deployment section in the docs to be under [Installation](https://meltano.com/docs/installation.html)

### Fixes

- [#855](https://gitlab.com/meltano/meltano/issues/855) Fix bug that duplicated a dashboard's `reportIds` that also prevented immediate UI feedback when reports were toggled (added or removed) from a dashboard via Analyze's "Add to Dashboard" dropdown
- [#851](https://gitlab.com/meltano/meltano/issues/851) Fix report saving and loading to work with filters and sortBy ordering
- [#852](https://gitlab.com/meltano/meltano/issues/852) Update Scheduling UI to have "Run" button at all times vs conditionally to empower users to run one-off ELT pipelines even if Airflow is installed
- [#852](https://gitlab.com/meltano/meltano/issues/852) Update Scheduling UI "Interval" column with CTA to install Airflow while communicating why via tooltip
- [#852](https://gitlab.com/meltano/meltano/issues/852) Fix initial Orchestration page hydration to properly reflect Airflow installation status
- [#831](https://gitlab.com/meltano/meltano/issues/831) Update `meltano elt` to exit with 1 and report dbt's exit code on an error message when dbt exits with a non-zero code.
- [#857](https://gitlab.com/meltano/meltano/issues/857) Update PluginDiscoveryService to use the cached `discovery.yml` when Meltano can not connect to `meltano.com` while trying to fetch a fresh version of the discovery file.
- [#850](https://gitlab.com/meltano/meltano/issues/850) Fix entities response so entities display as expected (as assumed this simple fix was due to our recent interceptor upgrade)
- [#800](https://gitlab.com/meltano/meltano/issues/800) Fix connector and connection settings to display saved settings by default while falling back and setting defaults if applicable

## 0.35.0 - (2019-08-05)

---

### New

- [!781](https://gitlab.com/meltano/meltano/merge_requests/781) Add new Advanced Tutorial on how to use tap-postgres with Meltano
- [#784](https://gitlab.com/meltano/meltano/issues/784) Add multiple attribute ordering with drag and drop ordering in the UI

### Changes

- [#784](https://gitlab.com/meltano/meltano/issues/784) As part of multiple attribute sorting and keeping the attributes and results sub-UIs in sync, we know autorun queries based on user interaction after the initial explicit "Run" button interaction

## 0.34.2 - (2019-08-01)

---

### Fixes

- [#821](https://gitlab.com/meltano/meltano/issues/821) Fix `meltano config` not properly loading settings defined in the `meltano.yml`
- [#841](https://gitlab.com/meltano/meltano/issues/841) Fix a problem when model names were mangled by the API

## 0.34.1 - (2019-07-30)

---

### Fixes

- [#834](https://gitlab.com/meltano/meltano/issues/834) Fixed a problem with the Meltano UI not having the proper API URL set

## 0.34.0 - (2019-07-29)

---

### New

- [#757](https://gitlab.com/meltano/meltano/issues/757) Update 'meltano permissions' to add support for GRANT ALL and FUTURE GRANTS on tables in schemas
- [#760](https://gitlab.com/meltano/meltano/issues/760) Update 'meltano permissions' to add support for granting permissions on VIEWs
- [#812](https://gitlab.com/meltano/meltano/issues/812) `meltano ui` will now stop stale Airflow workers when starting
- [#762](https://gitlab.com/meltano/meltano/issues/762) Added run ELT via the UI (manages multiple and simultaneous runs)
- [#232](https://gitlab.com/meltano/meltano/issues/232) Meltano now bundles Alembic migrations to support graceful database upgrades

### Changes

- [#828](https://gitlab.com/meltano/meltano/issues/828) Docker installation instructions have been dogfooded, clarified, and moved to Installation section
- [#944](https://gitlab.com/meltano/meltano/issues/944) Update the Transform step's default to "Skip"

### Fixes

- [#807](https://gitlab.com/meltano/meltano/issues/807) Fix filter input validation when editing saved filters
- [#822](https://gitlab.com/meltano/meltano/issues/822) Fix pipeline schedule naming via slugify to align with Airflow DAG naming requirements
- [#820](https://gitlab.com/meltano/meltano/issues/820) Fix `meltano select` not properly connecting to the system database
- [#787](https://gitlab.com/meltano/meltano/issues/787) Fix results sorting to support join tables
- [#832](https://gitlab.com/meltano/meltano/issues/832) Fix schedule creation endpoint to return properly typed response (this became an issue as a result of our recent case conversion interceptor)
- [#819](https://gitlab.com/meltano/meltano/issues/819) Running the Meltano UI using gunicorn will properly update the system database

## 0.33.0 - (2019-07-22)

---

### New

- [#788](https://gitlab.com/meltano/meltano/issues/788) Reydrate filters in Analyze UI after loading a saved report containing filters

### Changes

- [#804](https://gitlab.com/meltano/meltano/issues/804) Connection set in the Design view are now persistent by Design

### Fixes

- [#788](https://gitlab.com/meltano/meltano/issues/788) Properly reset the default state of the Analyze UI so stale results aren't displayed during a new analysis
- [!806](https://gitlab.com/meltano/meltano/merge_requests/806) Fix filters editing to prevent input for `is_null` and `is_not_null` while also ensuring edits to existing filter expressions types adhere to the same preventitive input.
- [#582](https://gitlab.com/meltano/meltano/issues/582) Remove the `export` statements in the default `.env` initialized by `meltano init`.
- [#816](https://gitlab.com/meltano/meltano/issues/816) Fix `meltano install` failing when connections where specified in the `meltano.yml`
- [#786](https://gitlab.com/meltano/meltano/issues/786) Fixed an issue with the SQL engine would mixup table names with join/design names
- [#808](https://gitlab.com/meltano/meltano/issues/808) Fix filter aggregate value with enforced number via `getQueryPayloadFromDesign()` as `input type="number"` only informs input keyboards on mobile, and does not enforce the Number type as expected

## 0.32.2 - (2019-07-16)

---

### New

- [#759](https://gitlab.com/meltano/meltano/issues/759) Added filtering functionality to the Analyze UI while additionally cleaning it up from a UI/UX lens

## 0.32.1 - (2019-07-15)

---

### Fixes

- [#792](https://gitlab.com/meltano/meltano/issues/792) Fix an error when trying to schedule an extractor that didn't expose a `start_date`.

## 0.32.0 - (2019-07-15)

---

### New

- [!718](https://gitlab.com/meltano/meltano/merge_requests/718) Add support for filters (WHERE and HAVING clauses) to MeltanoQuery and Meltano's SQL generation engine
- [#748](https://gitlab.com/meltano/meltano/issues/748) Added the `Connections` plugin to move the Analyze connection settings to the system database
- [#748](https://gitlab.com/meltano/meltano/issues/748) Added the `meltano config` command to manipulate a plugin's configuration

### Fixes

[!726](https://gitlab.com/meltano/meltano/merge_requests/726) Fixed InputDateIso8601's default value to align with HTML's expected empty string default

## 0.31.0 - (2019-07-08)

---

### New

- [#766](https://gitlab.com/meltano/meltano/issues/766) Add Codeowners file so that the "approvers" section on MRs is more useful for contributors
- [#750](https://gitlab.com/meltano/meltano/issues/750) Various UX updates (mostly tooltips) to make the configuration UI for scheduling orchestration easier to understand
- [#739](https://gitlab.com/meltano/meltano/issues/739) Updated `discovery.yml` for better consistency of UI order within each connector's settings (authentication -> contextual -> start/end dates). Improved various settings' `kind`, `label`, and `description`. Added a `documentation` prop to provide a documentation link for involved settings (temp until we have better first class support for more complex setting types)

### Fixes

- [#737](https://gitlab.com/meltano/meltano/issues/737) Fixed UI flash for connector settings when installation is complete but `configSettings` has yet to be set
- [#751](https://gitlab.com/meltano/meltano/issues/751) Fixed the Orchestrations view by properly checking if Airflow is installed so the correct directions display to the user

## 0.30.0 - (2019-07-01)

---

### New

- [#736](https://gitlab.com/meltano/meltano/issues/736) Add "Cancel", "Next", and a message to the entities UI when an extractor doesn't support discovery and thus entity selection
- [#730](https://gitlab.com/meltano/meltano/issues/730) Updated Analyze Models page UI with improved content organization so it is easier to use
- [#710](https://gitlab.com/meltano/meltano/issues/710) Updated connector (extractor and loader) settings with specific control type (text, password, email, boolean, and date) per setting, added form validation, and added an inference by default for password and token fields as a protective measure
- [#719](https://gitlab.com/meltano/meltano/issues/719) Added InputDateIso8601.vue component to standardize date inputs in the UI while ensuring the model data remains in Iso8601 format on the frontend.
- [#643](https://gitlab.com/meltano/meltano/issues/643) Updated `minimallyValidated` computeds so that new users are intentionally funneled through the pipelines ELT setup UI (previously they could skip past required steps)
- [#752](https://gitlab.com/meltano/meltano/issues/752) Fix the schedule having no start_date when the extractor didn't expose a `start_date` setting

### Fixes

- [!703](https://gitlab.com/meltano/meltano/merge_requests/703) Fix `ScheduleService` instantiation due to signature refactor

## 0.29.0 - (2019-06-24)

---

### New

- [#724](https://gitlab.com/meltano/meltano/issues/724) Add the `model-gitlab-ultimate` plugin to Meltano. It includes .m5o files for analyzing data available for Gitlab Ultimate or Gitlab.com Gold accounts (e.g. Epics, Epic Issues, etc) fetched using the Gitlab API. Repository used: https://gitlab.com/meltano/model-gitlab-ultimate
- [#723](https://gitlab.com/meltano/meltano/issues/723) Add proper signage and dedicated sub-navigation area in views/pages. Standardized the view -> sub-view markup relationships for consistent layout. Directory refactoring for improved organization.
- [#612](https://gitlab.com/meltano/meltano/issues/612) Move the plugins' configuration to the database, enabling configuration from the UI

### Changes

- [#636](https://gitlab.com/meltano/meltano/issues/636) Refactored connector logo related logic into a ConnectorLogo component for code cleanliness, reusability, and standardization
- [#728](https://gitlab.com/meltano/meltano/issues/728) Change error notification button link to open the bugs issue template

### Fixes

- [#718](https://gitlab.com/meltano/meltano/issues/718) Fix dynamically disabled transforms always running. Transforms can now be dynamically disabled inside a dbt package and Meltano will respect that. It will also respect you and your time.
- [#684](https://gitlab.com/meltano/meltano/issues/684) Enables WAL on SQLite to handle concurrent processes gracefully
- [#732](https://gitlab.com/meltano/meltano/issues/732) Fix plugin installation progress bar that wasn't updating upon installation completion

## 0.28.0 - (2019-06-17)

---

### New

- [!683](https://gitlab.com/meltano/meltano/issues/683) Add `--start-date` to `meltano schedule` to give the control over the catch up logic to the users
- [#651](https://gitlab.com/meltano/meltano/issues/651) Added model installation in the Analyze UI to bypass an otherwise "back to the CLI step"
- [#676](https://gitlab.com/meltano/meltano/issues/676) Add pipeline schedule UI for viewing and saving pipeline schedules for downstream use by Airflow/Orchestration

### Changes

- [#708](https://gitlab.com/meltano/meltano/issues/708) Enable `tap-gitlab` to run using Gitlab Ultimate and Gitlab.com Gold accounts and extract Epics and Epic Issues.
- [#711](https://gitlab.com/meltano/meltano/issues/711) Add new call to action for submitting an issue on docs site
- [#717](https://gitlab.com/meltano/meltano/issues/717) Enable `dbt-tap-gitlab` to run using Gitlab Ultimate and Gitlab.com Gold accounts and generate transformed tables that depend on Epics and Epic Issues.

### Fixes

- [#716](https://gitlab.com/meltano/meltano/issues/716) Fix entities UI so only installed extractors can edit selections
- [#715](https://gitlab.com/meltano/meltano/issues/715) Remove reimport of Bulma in `/orchestration` route to fix borked styling

## 0.27.0 - (2019-06-10)

---

### New

- [!640](https://gitlab.com/meltano/meltano/merge_requests/640) Google Analytics logo addition for recent tap-google-analytics Extractor addition
- [#671](https://gitlab.com/meltano/meltano/issues/671) Add the `tap-google-analytics` transform to Meltano. It is using the dbt package defined in https://gitlab.com/meltano/dbt-tap-google-analytics
- [#672](https://gitlab.com/meltano/meltano/issues/672) Add the `model-google-analytics` plugin to Meltano. It includes .m5o files for analyzing data fetched from the Google Analytics Reporting API. Repository used: https://gitlab.com/meltano/model-google-analytics
- [#687](https://gitlab.com/meltano/meltano/issues/687) Implemented a killswitch to prevent undefined behaviors when a Meltano project is not compatible with the installed `meltano` version

### Fixes

- [#661](https://gitlab.com/meltano/meltano/issues/661) Fixed empty UI for extractors that lack configuration settings by providing feedback message with actionable next steps
- [#663](https://gitlab.com/meltano/meltano/issues/663) Fixed Airflow error when advancing to Orchestration step after installing and saving a Loader configuration
- [#254](https://gitlab.com/meltano/meltano/issues/254) Fixed `meltano init` not working on terminal with cp1252 encoding
- [#254](https://gitlab.com/meltano/meltano/issues/254) Fixed `meltano add/install` crashing on Windows
- [#664](https://gitlab.com/meltano/meltano/issues/664) Minor CSS fix ensuring Airflow UI height is usable (side-effect of recent reparenting)
- [#679](https://gitlab.com/meltano/meltano/issues/679) Fix an issue with `meltano select` emitting duplicate properties when the property used the `anyOf` type
- [#650](https://gitlab.com/meltano/meltano/issues/650) Add `MELTANO_DISABLE_TRACKING` environment variable to disable all tracking
- [#670](https://gitlab.com/meltano/meltano/issues/670) Update tests to not send tracking events

## 0.26.0 - (2019-06-03)

---

### New

- [#603](https://gitlab.com/meltano/meltano/issues/603) `meltano select` now supports raw JSON Schema as a valid Catalog
- [#537](https://gitlab.com/meltano/meltano/issues/537) Add Extractor for Google Analytics (`tap-google-analytics`) to Meltano. It uses the tap defined in https://gitlab.com/meltano/tap-google-analytics/

### Changes

- [#621](https://gitlab.com/meltano/meltano/issues/621) Added new tutorial for tap-gitlab
- [#657](https://gitlab.com/meltano/meltano/issues/657) Update Analyze page to have single purpose views

### Fixes

- [#645](https://gitlab.com/meltano/meltano/issues/645) Fixed confusion around Loader Settings and Analytics DB Connector Settings
- [#580](https://gitlab.com/meltano/meltano/issues/580) Fixed `project_compiler` so the Analyze page can properly display custom topics
- [#658](https://gitlab.com/meltano/meltano/issues/658) Fixed the Analyze page when no models are present
- [#603](https://gitlab.com/meltano/meltano/issues/603) Fix an issue where `meltano select` would incorrectly report properties as excluded
- [#603](https://gitlab.com/meltano/meltano/issues/603) Fix an issue where `meltano select` incorrectly flatten nested properties
- [#553](https://gitlab.com/meltano/meltano/issues/553) Fix an issue where running `meltano select --list` for the first time would incorrectly report properties

### Break

## 0.25.0 - (2019-05-28)

---

### New

- [#586](https://gitlab.com/meltano/meltano/issues/586) `meltano ui` now automatically start Airflow if installed; Airflow UI available at `Orchestration`.
- [#592](https://gitlab.com/meltano/meltano/issues/592) Added baseline UX feedback via toast for uncaught API response errors with a link to "Submit Bug"
- [#642](https://gitlab.com/meltano/meltano/issues/642) Improved UX during extractor plugin installation so settings can be configured _during_ installation as opposed to waiting for the (typically lengthy) install to complete
- [!647](https://gitlab.com/meltano/meltano/merge_requests/647) Added preloader for occasional lengthy extractor loading and added feedback for lengthy entities loading
- [#645](https://gitlab.com/meltano/meltano/issues/645) Added an Analyze landing page to facilitate future sub-UIs including the Analyze database settings; Added proper Loader Settings UI.

### Fixes

- [#645](https://gitlab.com/meltano/meltano/issues/645) Fixed confusion around Loader Settings and Analyze database settings

## 0.24.0 - (2019-05-06)

---

### New

- [#622](https://gitlab.com/meltano/meltano/issues/622) Added ELT flow UI Routes & Deep Linking to advance user through next steps after each step's save condition vs. requiring them to manually click the next step to advance
- [#598](https://gitlab.com/meltano/meltano/issues/598) Updated color and greyscale use in the context of navigation and interactive elements to better communicate UI hierarchy
- [#607](https://gitlab.com/meltano/meltano/issues/607) Add "All/Default/Custom" button bar UI for improved entities selection UX
- [#32](https://gitlab.com/meltano/meltano-marketing/issues/32) Integrate Algolia Search for docs
- [#590](https://gitlab.com/meltano/meltano/issues/590) Add documentation for deploying Meltano in ECS
- [#628](https://gitlab.com/meltano/meltano/issues/628) Add documentation for tap-mongodb
- [!605](https://gitlab.com/meltano/meltano/merge_requests/605) Added tooltips for areas of UI that are WIP for better communication of a feature's status

### Changes

- [375](https://gitlab.com/meltano/meltano/issues/375) Meltano can now run on any host/port

### Fixes

- [#595](https://gitlab.com/meltano/meltano/issues/595) Fix `meltano invoke` not working properly with `dbt`
- [#606](https://gitlab.com/meltano/meltano/issues/606) Fix `SingerRunner.bookmark_state()` to properly handle and store the state output from Targets as defined in the Singer.io Spec.

## 0.23.0 - (2019-04-29)

---

### New

- [#32](https://gitlab.com/meltano/meltano-marketing/issues/32) Integrate Algolia Search for docs

### Changes

- [#522](https://gitlab.com/meltano/meltano/issues/522) Update Carbon tutorial with new instructions and screenshots

## 0.22.0 - (2019-04-24)

---

### New

- [#477](https://gitlab.com/meltano/meltano/issues/477) Add ability for users to sign up for email newsletters
- [!580](https://gitlab.com/meltano/meltano/merge_requests/580) Add sorting to plugins for improved UX, both UI via extractors/loaders/etc. and `meltano discover all` benefit from sorted results
- [!528](https://gitlab.com/meltano/meltano/issues/528) Add documentation for RBAC alpha feature and environment variables

### Changes

- [#588](https://gitlab.com/meltano/meltano/issues/588) Updated core navigation and depth hierarchy styling to facilitate main user flow and improved information architecture
- [#591](https://gitlab.com/meltano/meltano/issues/591) Revert #484: remove `meltano ui` being run outside a Meltano project.
- [#584](https://gitlab.com/meltano/meltano/issues/584) Initial v1 for enabling user to setup ELT linearly through the UI via a guided sequence of steps

### Fixes

- [#600](https://gitlab.com/meltano/meltano/issues/600) Fix a bug with meltano select when the extractor would output an invalid schema
- [#597](https://gitlab.com/meltano/meltano/issues/597) Automatically open the browser when `meltano ui` is run

## 0.21.0 - (2019-04-23)

---

### New

- [#477](https://gitlab.com/meltano/meltano/issues/477) Add ability for users to sign up for email newsletters

### Changes

- [#591](https://gitlab.com/meltano/meltano/issues/591) Revert #484: remove `meltano ui` being run outside a Meltano project.

## 0.20.0 - (2019-04-15)

---

### New

- Add documentation on custom transformations and models. Link to Tutorial: https://www.meltano.com/tutorials/create-custom-transforms-and-models.html

## 0.19.1 - (2019-04-10)

---

### New

- [#539](https://gitlab.com/meltano/meltano/issues/539) Add Tutorial for "Using Jupyter Notebooks" with Meltano
- [#534](https://gitlab.com/meltano/meltano/issues/534) Add UI entity selection for a given extractor
- [#520](https://gitlab.com/meltano/meltano/issues/520) Add v1 UI for extractor connector settings
- [#486](https://gitlab.com/meltano/meltano/issues/486) Add the `model-gitlab` plugin to Meltano. It includes .m5o files for analyzing data fetched using the Gitlab API. Repository used: https://gitlab.com/meltano/model-gitlab
- [#500](https://gitlab.com/meltano/meltano/issues/500) Add the `model-stripe` plugin to Meltano. It includes .m5o files for analyzing data fetched using the Stripe API. Repository used: https://gitlab.com/meltano/model-stripe
- [#440](https://gitlab.com/meltano/meltano/issues/440) Add the `model-zuora` plugin to Meltano. It includes .m5o files for analyzing data fetched using the Zuora API. Repository used: https://gitlab.com/meltano/model-zuora
- [#541](https://gitlab.com/meltano/meltano/issues/541) Add a 404 page for missing routes on the web app

### Fixes

- [#576](https://gitlab.com/meltano/meltano/issues/576) Fix switching between designs now works
- [#555](https://gitlab.com/meltano/meltano/issues/555) Fix `meltano discover` improperly displaying plugins
- [#530](https://gitlab.com/meltano/meltano/issues/530) Fix query generation for star schemas
- [#575](https://gitlab.com/meltano/meltano/issues/575) Move Airflow configuration to .meltano/run/airflow
- [#571](https://gitlab.com/meltano/meltano/issues/571) Fix various routing and API endpoint issues related to recent `projects` addition

## 0.19.0 - (2019-04-08)

---

### New

- [#513](https://gitlab.com/meltano/meltano/issues/513) Added initial e2e tests for the UI
- [#431](https://gitlab.com/meltano/meltano/issues/431) Add the `tap-zendesk` transform to Meltano. It is using the dbt package defined in https://gitlab.com/meltano/dbt-tap-zendesk
- [484](https://gitlab.com/meltano/meltano/issues/484) Updated `meltano ui` to automatically launch the UI, and projects from the UI (previously only an option in the CLI)
- [#327](https://gitlab.com/meltano/meltano/issues/327) Add `meltano add --custom` switch to enable integration of custom plugins
- [#540](https://gitlab.com/meltano/meltano/issues/540) Add CHANGELOG link in intro section of the docs
- [#431](https://gitlab.com/meltano/meltano/issues/431) Add the `model-zendesk` plugin to Meltano. It includes .m5o files for analyzing data fetched using the Zendesk API. Repository used: https://gitlab.com/meltano/model-zendesk
- [!544](https://gitlab.com/meltano/meltano/merge_requests/544) Add support for extracting data from CSV files by adding [tap-csv](https://gitlab.com/meltano/tap-csv) to Meltano
- [#514](https://gitlab.com/meltano/meltano/issues/514) Add 'airflow' orchestrators plugin to enable scheduling
- Add the `tap-zuora` transform to Meltano. It is using the dbt package defined in https://gitlab.com/meltano/dbt-tap-zuora

### Changes

- [#455](https://gitlab.com/meltano/meltano/issues/455) Add documentation about `target-snowflake`

### Fixes

- [#507](https://gitlab.com/meltano/meltano/issues/507) Ensure design name and table name don't need to match so multiple designs can leverage a single base table
- [#551](https://gitlab.com/meltano/meltano/issues/551) Fix HDA queries generated when an attribute is used both as a column and as an aggregate.
- [#559](https://gitlab.com/meltano/meltano/issues/559) Add support for running custom transforms for taps without default dbt transforms.

## 0.18.0 - (2019-04-02)

---

### New

- [#432](https://gitlab.com/meltano/meltano/issues/432) Add the `tap-zuora` transform to Meltano. It is using the dbt package defined in https://gitlab.com/meltano/dbt-tap-zuora

### Changes

- Remove Snowflake references from advanced tutorial.
- [#2 dbt-tap-zuora](https://gitlab.com/meltano/dbt-tap-zuora/issues/2) Remove custom SFDC related attributes from Zuora Account and Subscription Models
- Update [Contributing - Code Style](https://meltano.com/docs/contributing.html#code-style) documentation to including **pycache** troubleshooting

### Fixes

- [#529](https://gitlab.com/meltano/meltano/issues/529) Resolve "SFDC Tutorial - ELT Fails due to invalid schema.yml" by [#4 dbt-tap-salesforce](https://gitlab.com/meltano/dbt-tap-salesforce/issues/4) removing the schema.yml files from the dbt models for tap-salesforce.
- [#502](https://gitlab.com/meltano/meltano/issues/502) Fix the situation where an m5o has no joins, the design still will work.

## 0.17.0 - (2019-03-25)

---

### New

- [#485](https://gitlab.com/meltano/meltano/issues/485) Added various UI unit tests to the Analyze page
- [#370](https://gitlab.com/meltano/meltano/issues/370) Enabled authorization using role-based access control for Designs and Reports

### Changes

- [#283](https://gitlab.com/meltano/meltano/issues/283) Silence pip's output when there is not error
- [#468](https://gitlab.com/meltano/meltano/issues/468) Added reminder in docs regarding the need for `source venv/bin/activate` in various situations and added minor copy updates

### Fixes

- [#433](https://gitlab.com/meltano/meltano/issues/433) Add the `sandbox` configuration to `tap-zuora`.
- [#501](https://gitlab.com/meltano/meltano/issues/501) Fix `meltano ui` crashing when the OS ran out of file watcher.
- [#510](https://gitlab.com/meltano/meltano/issues/510) Fix an issue when finding the current Meltano project in a multi-threaded environment.
- [#494](https://gitlab.com/meltano/meltano/issues/494) Improved documentation around tutorials and Meltano requirements
- [#492](https://gitlab.com/meltano/meltano/issues/492) A few small contextual additions to help streamline the release process
- [#503](https://gitlab.com/meltano/meltano/issues/503) Fix a frontend sorting issue so the backend can properly generate an up-to-date query

## 0.16.0 - (2019-03-18)

---

### New

- Add support for extracting data from Gitlab through the updated tap-gitlab (https://gitlab.com/meltano/tap-gitlab)
- Add the `tap-gitlab` transform to Meltano. It is using the dbt package defined in https://gitlab.com/meltano/dbt-tap-gitlab
- Add "Copy to Clipboard" functionality to code block snippets in the documentation
- Add the `tap-stripe` transform to Meltano. It is using the dbt package defined in https://gitlab.com/meltano/dbt-tap-stripe
- Add new command `meltano add model [name_of_model]`
- Add models to the available plugins

### Changes

- Various documentation [installation and tutorial improvements](https://gitlab.com/meltano/meltano/issues/467#note_149858308)
- Added troubleshooting button to help users add context to a pre-filled bug issue

### Fixes

- Fix the API database being mislocated
- Replaced the stale Meltano UI example image in the Carbon Emissions tutorial
- 473: Fix the docker image (meltano/meltano) from failing to expose the API

## 0.15.1 - (2019-03-12)

---

### Fixes

- locks down dependencies for issues with sqlalchemy snowflake connector

## 0.15.0 - (2019-03-11)

---

### New

- Add Salesforce Tutorial to the docs
- Add documentation for the permissions command
- Add tracking for the `meltano ui` command

### Fixes

- Updated analytics to properly recognize SPA route changes as pageview changes

## 0.14.0 - (2019-03-04)

---

### New

- Update stages table style in docs
- Add custom transforms and models tutorial to the docs

### Changes

- Add api/v1 to every route
- Update DbtService to always include the my_meltano_project model when transform runs

### Fixes

- Resolved duplicate display issue of Dashboards and Reports on the Files page
- Removed legacy `carbon.dashboard.m5o` (regression from merge)
- Updated dashboards and reports to use UI-friendly name vs slugified name
- Fix minor clipped display issue of right panel on `/settings/database`
- Fix minor display spacing in left panel of Settings
- Fix dashboard page to properly display a previously active dashboard's updated reports
- Fix pre-selected selections for join aggregates when loading a report
- Fix charts to display multiple aggregates (v1)
- Fix 404 errors when refreshing the frontend
- Fix a regression where the Topics would not be shown in the Files page

## 0.13.0 - (2019-02-25)

---

### New

- Add the `tap-salesforce` transform to Meltano. It is using the dbt package defined in https://gitlab.com/meltano/dbt-tap-salesforce
- Add m5o model and tables for tap-salesforce
- Updated the deep-link icon (for Dashboards/Reports on the Files page)

### Changes

- Polished the RBAC view, making it clearer the feature is experimental.
- Rename "Models" to "Topics"
- Use the current connection's schema when generating queries at run time for Postgres Connections.
- Add support for multiple Aggregates over the same attribute when generating HDA queries.

## 0.12.0 - (2019-02-21)

---

### New

- UI cleanup across routes (Analyze focus) and baseline polish to mitigate "that looks off comments"
- Update installation and contributing docs
- Meltano implement role-based access control - [!368](https://gitlab.com/meltano/meltano/merge_requests/368)
- Add version CLI commands for checking current Meltano version
- Add deep linking to dashboards
- Add deep linking to reports

### Fixes

- Fixed a problem when environment variables where used as default values for the CLI - [!390](https://gitlab.com/meltano/meltano/merge_requests/390)
- Fixed dashboards initial load issue due to legacy (and empty) `carbon.dashboard.m5o` file
- New standardized approach for `.m5o` id generation (will need to remove any dashboard.m5o and report.m5o)

## 0.11.0 - (2019-02-19)

---

### New

- Update installation and contributing docs
- Add support for generating Hyper Dimensional Aggregates (HDA)
- Add internal Meltano classes for representing and managing Designs, Table, Column, Aggregate, Definitions, and Query definitions

### Changes

- Move core functionality out of `api/controllers` to `/core/m5o` (for m5o and m5oc management) and `/core/sql` (for anything related to sql generation)

### Fixes

- Fixed a problem when environment variables where used as default values for the CLI - [!390](https://gitlab.com/meltano/meltano/merge_requests/390)

## 0.10.0 - (2019-02-12)

---

### New

- Add gunicorn support for Meltano UI as a WSGI application - [!377](https://gitlab.com/meltano/meltano/merge_requests/377)
- Meltano will now generate the minimal joins when building SQL queries - [!382](https://gitlab.com/meltano/meltano/merge_requests/382)

### Changes

- Add analytics to authentication page
- Meltano will now use SQLite for the job log. See https://meltano.com/docs/architecture.html#job-logging for more details.
- Removed manual `source .env` step in favor of it running automatically

### Fixes

- Meltano will correctly source the `.env`
- fixed charts to render as previously they were blank
- Fixed Analyze button groupd CSS to align as a single row

### Breaks

- Meltano will now use SQLite for the job log. See https://meltano.com/docs/architecture.html#job-logging for more details.
- URL routing updates ('/model' to '/files', removed currently unused '/extract', '/load', '/transform' and '/project/new')

## 0.9.0 - (2019-02-05)

---

### New

- add ability to save reports
- add ability to update an active report during analysis
- add ability to load reports
- add dashboards page and related add/remove report functionality

### Changes

- Generate default `Meltano UI` connection for the `meltano.db` SQLite DB when a new project is created with `meltano init`
- updated main navigation to Files, Analysis, and Dashboards
- Update the `meltano permissions grant` command to fetch the existing permissions from the Snowflake server and only return sql commands for permissions not already assigned
- Add `--diff` option to the `meltano permissions grant` command to get a full diff with the permissions already assigned and new ones that must be assigned

### Fixes

- Entry model definition correctly defines `region_id`.
- Updated the Fundamentals documentation section regarding reports
- Fixed Files page for empty state of Dashboards and Reports
- Fixed Analyze page's left column to accurately preselect columns and aggregates after loading a report

## 0.8.0 - (2019-01-29)

---

### New

- Add tracking of anonymous `meltano cli` usage stats to Meltano's Google Analytics Account
- Add `project_config.yml` to all meltano projects to store concent for anonymous usage tracking and the project's UUID

### Changes

- Add `--no_usage_stats` option to `meltano init <project_name>` to allow users to opt-out from anonymous usage stats tracking
- Bundled Meltano models are now SQLite compatible.

## 0.7.0 - (2019-01-22)

---

### New

- Added basic authentication support for meltano ui.
- Meltano will now automatically source the .env
- Updated docs with `.m5o` authoring requirements and examples
- add support for timeframes in tables
- add basic analytics to understand usage
- add disabled UI for the lack of timeframes support in sqlite
- update Results vs. SQL UI focus based on a results response or query update respectively

### Changes

- Meltano will now discover components based on `https://meltano.com/discovery.yml`
- sample designs are now packaged with meltano

### Fixes

- Updated mobile menu to work as expected
- Updated tutorial docs with improved CLI commands and fixed the host setting to `localhost`

## 0.6.1 - (2019-01-15)

---

## 0.6.0 - (2019-01-15)

---

### New

- add new command `meltano add transform [name_of_dbt_transformation]`
- add transforms to the available plugins

### Changes

- Auto install missing plugins when `meltano elt` runs
- Terminology updates for simpler understanding

### Fixes

- Edit links on the bottom of doc pages are working now

### Breaks

- Updated docs tutorial bullet regarding inaccurate "Validate" button

## 0.5.0 - (2019-01-09)

---

### New

- ensure `meltano init <project-name>` runs on windows
- settings ui now provides sqlite-specific controls for sqlite dialect
- add `target-sqlite` to available loaders for meltano projects
- add new command `meltano add transformer [name_of_plugin]`
- add transformers (dbt) to the available plugins

### Changes

- extractors and loaders are arguments in the elt command instead of options
- `meltano www` is now `meltano ui`
- remove dbt installation from `meltano init`
- move everything dbt related under `transform/`
- update `meltano elt` to not run transforms by default
- update `meltano elt` to auto generate the job_id (job_id has been converted to an optional argument)

### Fixes

- left joins now work correctly in analyze.
- fixed broken sql toggles in analyze view
- fixed sql output based on sql toggles in analyze view

## 0.4.0 - (2019-01-03)

---

### New

- add Using Superset with Meltano documentation

## 0.3.3 - (2018-12-21)

---

## 0.3.2 - (2018-12-21)

---

## 0.3.1 - (2018-12-21)

---

### Changes

- add default models for 'tap-carbon-intensity'.
- Meltano Analyze is now part of the package.
- removes database dependency from Meltano Analyze and uses .ma files
- update the error message when using Meltano from outside a project - [!238](https://gitlab.com/meltano/meltano/merge_requests/238)

## 0.3.0 - (2018-12-18)

---

### New

- updated Settings view so each database connection can be independently disconnected
- add `meltano select` to manage what is extracted by a tap.

### Changes

- documentation site will utilize a new static site generation tool called VuePress

- meltano.com will be deployed from the meltano repo

### Fixes

- model dropdown now updates when updating database (no longer requires page refresh)
- prevent model duplication that previously occurred after subsequent "Update Database" clicks

## 0.2.2 - (2018-12-11)

---

### Changes

- documentation site will utilize a new static site generation tool called VuePress
- first iteration of joins (working on a small scale)

## 0.2.1 - (2018-12-06)

---

### Fixes

- resolve version conflict for `idna==2.7`
- fix the `discover` command in the docker images
- fix the `add` command in the docker images
- fix module not found for meltano.core.permissions.utils

## 0.2.0 - (2018-12-04)

---

### New

- add `meltano permissions grant` command for generating permission queries for Postgres and Snowflake - [!90](https://gitlab.com/meltano/meltano/merge_requests/90)
- add 'tap-stripe' to the discovery

### Changes

- demo with [carbon intensity](https://gitlab.com/meltano/tap-carbon-intensity), no API keys needed
- .ma file extension WIP as alternative to lkml

### Fixes

- fix order in Meltano Analyze

## 0.1.4 - (2018-11-27)

### Fixes

- add default values for the 'www' command - [!185](https://gitlab.com/meltano/meltano/merge_requests/185)
- add CHANGELOG.md
- fix a problem with autodiscovery on taps - [!180](https://gitlab.com/meltano/meltano/merge_requests/180)

### Changes

- move the 'api' extra package into the default package
- add 'tap-fastly' to the discovery

---

## 0.1.3

### Changes

- remove `setuptools>=40` dependency
- `meltano` CLI is now in the `meltano` package

## 0.1.2

### Fixes

- target output state is now saved asynchronously

## 0.1.1

### Changes

- initial release<|MERGE_RESOLUTION|>--- conflicted
+++ resolved
@@ -12,12 +12,9 @@
 
 ### Changes
 
-<<<<<<< HEAD
 - [#2057](https://gitlab.com/meltano/meltano/-/issues/2057) Bump Airflow version to 1.10.12
-=======
 - [#2224](https://gitlab.com/meltano/meltano/-/issues/2224) Delete (if present) and recreate virtual environments for all plugins when running meltano install.
 
->>>>>>> dcbd4bf9
 
 ### Fixes
 
