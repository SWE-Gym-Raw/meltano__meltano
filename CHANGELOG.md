--- conflicted
+++ resolved
@@ -15,10 +15,7 @@
 ### Fixes
 
 - [#2540](https://gitlab.com/meltano/meltano/-/issues/2540) `meltano schedule run` exit code now matches exit code of wrapped `meltano elt`
-<<<<<<< HEAD
-=======
 - [#2525](https://gitlab.com/meltano/meltano/-/issues/2525) `meltano schedule run` no longer requires `meltano` to be in the `PATH`
->>>>>>> 96a3a3e6
 
 ### Breaks
 
