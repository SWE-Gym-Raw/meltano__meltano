--- conflicted
+++ resolved
@@ -9,14 +9,11 @@
 ---
 
 ### New
-<<<<<<< HEAD
 * [#736](https://gitlab.com/meltano/meltano/issues/736) Add "Cancel", "Next", and a message to the entities UI when an extractor doesn't support discovery and thus entity selection
-=======
 * [#730](https://gitlab.com/meltano/meltano/issues/730) Updated Analyze Models page UI with improved content organization so it is easier to use
 * [#710](https://gitlab.com/meltano/meltano/issues/710) Updated connector (extractor and loader) settings with specific control type (text, password, email, boolean, and date) per setting, added form validation, and added an inference by default for password and token fields as a protective measure
 * [#719](https://gitlab.com/meltano/meltano/issues/719) Added InputDateIso8601.vue component to standardize date inputs in the UI while ensuring the model data remains in Iso8601 format on the frontend.
 * [#643](https://gitlab.com/meltano/meltano/issues/643) Updated `minimallyValidated` computeds so that new users are intentionally funneled through the pipelines ELT setup UI (previously they could skip past required steps)
->>>>>>> bb2fb351
 
 ### Changes
 
