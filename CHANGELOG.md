--- conflicted
+++ resolved
@@ -15,12 +15,9 @@
 
 - [#1087](https://gitlab.com/meltano/meltano/issues/1087) Fix `meltano select` not seeding the database when run as the first command.
 - [#1090](https://gitlab.com/meltano/meltano/issues/1090) Update the namespace for all plugins. Also the default schema used will go back to including the `tap_` prefix to avoid conflicts with existing schemas (e.g. a local `gitlab` or `salesforce` schema). This also fixes `tap-csv` and `tap-google-analytics` not properly working after the latest Meltano release.
-<<<<<<< HEAD
-=======
 - [#1047](https://gitlab.com/meltano/meltano-marketing/issues/1047) Fix a bug where some configuration values were not redacted
 
 ### Breaks
->>>>>>> 2b257ae1
 - [#1085](https://gitlab.com/meltano/meltano/issues/1085) Fix Analyze model dropdown to properly reflect installed `models`
 - [#1089](https://gitlab.com/meltano/meltano/issues/1089) Properly re-initialize the Analyze page after a new analysis is selected during an existing analysis (this issue surfaced due to the recent Analyze dropdown CTAs addition which enables an analysis change during an existing one)
 - [#1092](https://gitlab.com/meltano/meltano/issues/1092) Fix async condition so the design store's `defaultState` is properly applied before loading a new design via `initializeDesign`
