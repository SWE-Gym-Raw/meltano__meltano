--- conflicted
+++ resolved
@@ -9,7 +9,6 @@
 
 ### New
 
-<<<<<<< HEAD
 - [#1556](https://gitlab.com/meltano/meltano/issues/1556) Add default transformations for the Facebook Ads Extractor. They are using the dbt package defined in https://gitlab.com/meltano/dbt-tap-facebook
 - [#1557](https://gitlab.com/meltano/meltano/issues/1557) Add default Meltano Models for the Facebook Ads Extractor. They are defined in https://gitlab.com/meltano/model-facebook
 - [#1560](https://gitlab.com/meltano/meltano/issues/1560) Make the Facebook Ads Extractor available by default on Meltano UI
@@ -17,13 +16,11 @@
 ### Changes
 
 - [#1541](https://gitlab.com/meltano/meltano/issues/1541) Revert `tap-csv`'s `kind: file` to text input for `csv_files_definition` as we don't fully support `tap-csv` via the UI with single (definition json) and multiple (csv files) file uploading
-=======
 - [#608](https://gitlab.com/meltano/meltano/issues/608) Add the Facebook Ads Extractor to Meltano as a hidden plugin. It will be fully enabled on Meltano UI once bundled Transformations and Models are added. It uses the tap defined in https://gitlab.com/meltano/tap-facebook/
 - [#1477](https://gitlab.com/meltano/meltano/issues/1477) Add a `read-only` mode to Meltano to disable all modifications from the UI
 
 ### Changes
 
->>>>>>> 68ba279b
 
 ### Fixes
 
