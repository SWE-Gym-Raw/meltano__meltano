--- conflicted
+++ resolved
@@ -19,7 +19,6 @@
 
 ### Breaks
 
-<<<<<<< HEAD
 
 ## 1.21.1 - (2020-02-17)
 
@@ -30,8 +29,6 @@
 - [#1754](https://gitlab.com/meltano/meltano/issues/1754) Fix duplicate "Share" button and Reports dropdown clipping issue
 
 
-=======
->>>>>>> 36d14a8b
 ## 1.21.0 - (2020-02-17)
 
 ---
