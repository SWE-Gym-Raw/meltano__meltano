# CHANGELOG

All notable changes to this project will be documented in this file.
This project adheres to [Semantic Versioning](http://semver.org/) and [Keep a Changelog](http://keepachangelog.com/).

<<<<<<< HEAD
=======


>>>>>>> d4fe250d
## Unreleased

---

### New

- [#1820](https://gitlab.com/meltano/meltano/issues/1820) Add Vertical Bar chart type to Report chart options

### Changes

- [#1820](https://gitlab.com/meltano/meltano/issues/1820) Updated chart type selection as a dropdown for improved UX (ensures the chart icon is adorned with its label)

### Fixes

- [#1836](https://gitlab.com/meltano/meltano/issues/1820) Don't crash when gunicorn is sent HUP signal to reload Meltano service
- [#1837](https://gitlab.com/meltano/meltano/issues/1837) Fix tap-mongodb database name setting
- [#1838](https://gitlab.com/meltano/meltano/issues/1838) Properly handle dates and timezones in date range picker
- [#1838](https://gitlab.com/meltano/meltano/issues/1838) Ensure records on boundary dates are included when using date range picker with column of type "time"

### Breaks

## 1.23.1 - (2020-03-04)
---

### Fixes

- [#1836](https://gitlab.com/meltano/meltano/issues/1820) Don't crash when gunicorn is sent HUP signal to reload Meltano service


## 1.23.0 - (2020-03-02)

---

### New

- [#1601](https://gitlab.com/meltano/meltano/issues/1601) Add Explore landing pages per data source to act as an aggregate jump-off point to related dashboards, reports, report templates, and more

### Changes

- [#1601](https://gitlab.com/meltano/meltano/issues/1601) Change "Reports" CTA in each Pipeline and the JobLog modal to link to its corresponding and newly added Explore page
- [#1698](https://gitlab.com/meltano/meltano/issues/1698) Change information architecture to separate Connections and Pipelines into distinct pages

### Fixes

- [#1811](https://gitlab.com/meltano/meltano/issues/1811) Fix an issue when installing a custom plugin.
- [#1794](https://gitlab.com/meltano/meltano/issues/1794) Remove the notification field when notifications are disabled.
- [#1815](https://gitlab.com/meltano/meltano/issues/1815) Fix `mapActions` misplacement in `computed` vs. `methods`
- [#1468](https://gitlab.com/meltano/meltano/issues/1468) Update asn1crypto to get Meltano to work on macOS Catalina

## 1.22.2 - (2020-02-27)

---

### Fixes

- [#1809](https://gitlab.com/meltano/meltano/issues/1809) Fix LogModal padding render issue and `TypeError` with proper conditional check prior to dereferencing
- [#1810](https://gitlab.com/meltano/meltano/issues/1810) Fix an issue where Notifications would not be sent when the application used multiple workers

## 1.22.1 - (2020-02-26)

---

### New

- [#1783](https://gitlab.com/meltano/meltano/issues/1873) Add Shopify extractor as a hidden plugin
- [#1499](https://gitlab.com/meltano/meltano/issues/1499) Add date range selector to Analyze UI (requires a `type=date` or `type=time` in each model needing this functionality)

### Changes

- [#1777](https://gitlab.com/meltano/meltano/issues/1777) Update Meltano Analyze to only preselect the first column and aggregate attributes when no attributes have a `require`d setting
- [#1796](https://gitlab.com/meltano/meltano/issues/1796) Update date range and filter changes to trigger autorun if enabled

### Fixes

- [#1798](https://gitlab.com/meltano/meltano/issues/1798) Add OK button to toasts that couldn't be dismissed previously, to prevent them from getting in the way of modal buttons
- [#1803](https://gitlab.com/meltano/meltano/issues/1803) Ensure SMTP credentials can be set via environment variables
- [#1778](https://gitlab.com/meltano/meltano/issues/1778) Fix missing pipeline date when visiting page directly from URL

## 1.22.0 - (2020-02-24)

---

### New

- [#1646](https://gitlab.com/meltano/meltano/issues/1646) Add default Stripe dashboard
- [#1759](https://gitlab.com/meltano/meltano/issues/1759) Add default reports and dashboard for Google Ads data
- [#1775](https://gitlab.com/meltano/meltano/issues/1775) Add default dashboard for GitLab extractor
- [#1714](https://gitlab.com/meltano/meltano/issues/1714) Add support for a `required` setting in Models so Analyze can still work with more complex reporting scenarios (Facebook and Google Adwords need this)
- [#1780](https://gitlab.com/meltano/meltano/issues/1780) Add default reports and dashboard for Facebook Ads data

## 1.21.2 - (2020-02-18)

---

### New

- [#1740](https://gitlab.com/meltano/meltano/issues/1740) Add "Sharing Reports and Dashboards" section to Getting Started guide
- [#1484](https://gitlab.com/meltano/meltano/issues/1484) Add a subscription field to be notified when a Pipeline will be completed.

### Changes

- [#1740](https://gitlab.com/meltano/meltano/issues/1740) Update Getting Started guide screenshots with up-to-date UI

### Fixes

- [#1751](https://gitlab.com/meltano/meltano/issues/1751) Custom report ordering now works based on user customization
- [#1756](https://gitlab.com/meltano/meltano/issues/1756) Fix embed app to properly render based on `report` or `dashboard` type

## 1.21.1 - (2020-02-17)

---

### Fixes

- [#1754](https://gitlab.com/meltano/meltano/issues/1754) Fix duplicate "Share" button and Reports dropdown clipping issue

## 1.21.0 - (2020-02-17)

---

### New

- [#609](https://gitlab.com/meltano/meltano/issues/609) Add the Google Ads Extractor to Meltano as a hidden plugin. It will be fully enabled on Meltano UI once OAuth support is added. It uses the tap defined in https://gitlab.com/meltano/tap-adwords/
- [#1693](https://gitlab.com/meltano/meltano/issues/1693) Add default transformations for the Google Ads Extractor. They are using the dbt package defined in https://gitlab.com/meltano/dbt-tap-adwords
- [#1694](https://gitlab.com/meltano/meltano/issues/1694) Add default Meltano Models for the Google Ads Extractor. They are defined in https://gitlab.com/meltano/model-adwords
- [#1695](https://gitlab.com/meltano/meltano/issues/1695) Add documentation for the Google Ads Extractor
- [#1723](https://gitlab.com/meltano/meltano/issues/1723) Add various mobile and widescreen related style tweaks to improve base layout at mobile and widescreen widths

### Changes

- [!1460](https://gitlab.com/meltano/meltano/merge_requests/1460) Remove the FTP access from Meltano hosted instances
- [#1629](https://gitlab.com/meltano/meltano/issues/1629) Add "Share Dashboard" functionality
- [#1629](https://gitlab.com/meltano/meltano/issues/1629) Update report "Embed" button to "Share" and include a share link to accompany the embed snippet

### Fixes

- [#1680](https://gitlab.com/meltano/meltano/issues/1680) Fix initial "Last Run" button of a pipeline run to properly open the corresponding job log

## 1.20.1 - (2020-02-13)

---

### New

- [#1650](https://gitlab.com/meltano/meltano/issues/1650) create TOS page and add TOS link to website footer

### Changes

- [#1681](https://gitlab.com/meltano/meltano/issues/1681) Update `transform` during pipeline save to conditionally set `skip` vs. `run` to prevent wasted cycles for extractors that lack transformations
- [#1696](https://gitlab.com/meltano/meltano/issues/1696) Update dashboards list to be alphabetically sorted
- [#1710](https://gitlab.com/meltano/meltano/issues/1710) Hide `tap-fastly` in UI

### Fixes

- [#1696](https://gitlab.com/meltano/meltano/issues/1696) Fix duplicate chart renders when dashboard is loaded
- [#1696](https://gitlab.com/meltano/meltano/issues/1696) Fix "Add to Dashboards" button when loading an existing report (additionally updated `disabled` button states)
- [#1711](https://gitlab.com/meltano/meltano/issues/1711) Disable fields of all kinds when a plugin setting is protected or set in env or meltano.yml
- [#1712](https://gitlab.com/meltano/meltano/issues/1712) Fix lock icon tooltip message on plugin settings that were set in env or meltano.yml
- [#1677](https://gitlab.com/meltano/meltano/issues/1677) Properly represent values of boolean settings that were set using environment verariables in UI

## 1.20.0 - (2020-02-10)

---

### New

- [#1682](https://gitlab.com/meltano/meltano/issues/1682) Use human-readable update interval labels

### Changes

- [#1514](https://gitlab.com/meltano/meltano/issues/1514) Remove DBT docs integration
- [#1679](https://gitlab.com/meltano/meltano/issues/1679) Prevent the `hidden` settings from being sent to the front-end, potentially causing configuration failure

### Fixes

- [#1675](https://gitlab.com/meltano/meltano/issues/1675) Fix future grant diffing for databases and schemas
- [#1674](https://gitlab.com/meltano/meltano/issues/1674) Fix duplicate pipelines bug resulting from recent addition to view and update existing connections

## 1.19.2 - (2020-02-06)

---

### Fixes

- [#1672](https://gitlab.com/meltano/meltano/issues/1672) Pin Werkzeug version to 0.16.1 since 1.0.0 is unsupported by Flask-BabelEx

## 1.19.1 - (2020-02-06)

---

### Fixes

- [#1671](https://gitlab.com/meltano/meltano/issues/1671) Fix error handling bug that caused a console error that impacted further UI interaction

## 1.19.0 - (2020-02-06)

---

### New

- [#1545](https://gitlab.com/meltano/meltano/issues/1545) Add read-only report embed functionality via embeddable `iframe` copy-to-clipboard snippet
- [#1606](https://gitlab.com/meltano/meltano/issues/1606) Update UI after successful plugin configuration with auto installed reports and dashboards
- [#1614](https://gitlab.com/meltano/meltano/issues/1614) Add 'Fix Connection' and 'View Connection' CTAs to Integrations with corresponding pipelines
- [#1550](https://gitlab.com/meltano/meltano/issues/1550) Add the Meltano OAuth Service integration to manage the OAuth flow in the plugin configuration

### Changes

- [#1594](https://gitlab.com/meltano/meltano/issues/1594) Improve onboarding UX by moving the "Update Interval" selection to a post-successful-pipeline action
- [#1594](https://gitlab.com/meltano/meltano/issues/1594) Update pipelines to be sorted alphabetically to match data sources organization
- [#1659](https://gitlab.com/meltano/meltano/issues/1659) Update query attribute toggling and results UX when autorun query is on (via 500ms debounce)
- [#1475](https://gitlab.com/meltano/meltano/issues/1475) GitLab extractor in the UI steers user towards a single data source

### Fixes

- [#1657](https://gitlab.com/meltano/meltano/issues/1657) Fix `update_dashboard` error when payload lacked a `new_settings` key
- [#1602](https://gitlab.com/meltano/meltano/issues/1602) Fix instances where `<a disabled='...'>` vs. `<button disabled='...'>` didn't functionally disable the button (previously they were only disabled visually)
- [#1656](https://gitlab.com/meltano/meltano/issues/1656) Fix conditional header in docs to support Meltano.com and inline docs within the Meltano app

## 1.18.0 - (2020-02-03)

---

### New

- [#1154](https://gitlab.com/meltano/meltano/issues/1154) Adds non-dry mode to `meltano permissions` on Snowflake so that queries can be executed
- [#1578](https://gitlab.com/meltano/meltano/issues/1578) User can request help to delete their data from their MeltanoData instance

### Changes

- [#1516](https://gitlab.com/meltano/meltano/issues/1516) Pipelines now show extractor label rather than name
- [#1652](https://gitlab.com/meltano/meltano/issues/1652) Removes the `--full-refresh` command from `meltano permissions`

### Fixes

- [#1595](https://gitlab.com/meltano/meltano/issues/1595) Updates `meltano permissions` to only revoke permissions on databases defined in the spec
- [#1588](https://gitlab.com/meltano/meltano/issues/1588) Update `scrollTo` behavior in Job Log to work across browsers
- [#1660](https://gitlab.com/meltano/meltano/issues/1660) Fix minor action/mutation bug when loading a report in Analyze
- [#1607](https://gitlab.com/meltano/meltano/issues/1607) Fix inaccurate error during report additions/removal from dashboards (via refactor SSOT reports store)

## 1.17.1 - (2020-01-29)

---

### Changes

- [#1625](https://gitlab.com/meltano/meltano/issues/1625) Update docs on meltano.com to only include extractors and loaders provided in the hosted version of Meltano.
- [#1590](https://gitlab.com/meltano/meltano/issues/1590) Add additional targets to `dbt clean`
- [#1655](https://gitlab.com/meltano/meltano/issues/1655) Add UX message to close buttons in Job Log Modal to reinforce that the pipeline still runs after closing (Ben's hover idea)

### Fixes

- [#1618](https://gitlab.com/meltano/meltano/issues/1618) Fix an issue where an expired session would not redirect to the Login page
- [#1630](https://gitlab.com/meltano/meltano/issues/1630) Fix an integrations setup bug that prevented subsequent pipelines to be created unless a full page refresh occurred

## 1.17.0 - (2020-01-27)

---

### New

- [#1462](https://gitlab.com/meltano/meltano/issues/1462) User will be able to reorder dashboard reports
- [#1482](https://gitlab.com/meltano/meltano/issues/1482) Add future grants and revocations for schemas, tables, and views for roles in the `meltano permissions` command
- [#1376](https://gitlab.com/meltano/meltano/issues/1376) Add last updated date to reports
- [#1409](https://gitlab.com/meltano/meltano/issues/1409) Add data start date to Analysis page

- [#1241](https://gitlab.com/meltano/meltano/issues/1241) Add `dashboard` plugin type to enable bundling curated reports and dashboards for data sources
- [#1241](https://gitlab.com/meltano/meltano/issues/1241) Add `--include-related` flag to `meltano add` and `meltano install` to automatically install related plugins based on namespace
- [#1241](https://gitlab.com/meltano/meltano/issues/1241) Add default dashboard and reports for Google Analytics

### Changes

- [#1481](https://gitlab.com/meltano/meltano/issues/1481) Add table and view revocations for roles in the `meltano permissions` command
- [#1459](https://gitlab.com/meltano/meltano/issues/1459) Users can no longer install tap-carbon-intensity from the UI

### Fixes

- [#1600](https://gitlab.com/meltano/meltano/issues/1600) Fix tooltip for Data Source "Connect" buttons
- [#1605](https://gitlab.com/meltano/meltano/issues/1605) Fix an infinite loop causing extraneous API calls to the configuration endpoint
- [#1561](https://gitlab.com/meltano/meltano/issues/1561) Fix `onFocusInput()` to properly focus-and-auto-scroll to `<input type='file'>`s in the data source docs UI
- [#1561](https://gitlab.com/meltano/meltano/issues/1561) Fix `<input type='file'>` styling to better accommodate flexible widths

## 1.16.1 - (2020-01-23)

---

### New

- [#1592](https://gitlab.com/meltano/meltano/issues/1592) Add MAX and MIN aggregate functions to Meltano Models
- [#1552](https://gitlab.com/meltano/meltano/issues/1552) Add "Custom" data source CTA to link to the create custom data source docs
- [#1462](https://gitlab.com/meltano/meltano/issues/1462) User will be able to reorder dashboard reports

### Changes

- [#1510](https://gitlab.com/meltano/meltano/issues/1510) Remove breadcrumbs (not currently useful)
- [#1589](https://gitlab.com/meltano/meltano/issues/1589) Add dbt-specific files to a .gitignore
- [#1402](https://gitlab.com/meltano/meltano/issues/1402) Onboarding redesign to minimize steps and friction ('Extractors' as 'Data Sources', pipelines are secondary to 'Data Source' integrations, and removed loader, transform, and pipeline name as editable in favor of preselected values in accordance with our hosted solution)
- [#1402](https://gitlab.com/meltano/meltano/issues/1402) Local development now requires `.env` to connect a `target-postgres` loader (docs update to follow in [#1586](https://gitlab.com/meltano/meltano/issues/1586) )
- [#1410](https://gitlab.com/meltano/meltano/issues/1410) Update the Design UI to expose timeframes explicitly

### Fixes

- [#1573](https://gitlab.com/meltano/meltano/issues/1573) Fix docs `shouldShowNavbar` conditional and improve query string `embed=true` parsing
- [#1579](https://gitlab.com/meltano/meltano/issues/1579) Make color contrast for CTA buttons accessible
- [#1410](https://gitlab.com/meltano/meltano/issues/1410) Fix a problem with Report that has timeframes selections

### Breaks

## 1.16.0 - (2020-01-20)

---

### New

- [#1556](https://gitlab.com/meltano/meltano/issues/1556) Add default transformations for the Facebook Ads Extractor. They are using the dbt package defined in https://gitlab.com/meltano/dbt-tap-facebook
- [#1557](https://gitlab.com/meltano/meltano/issues/1557) Add default Meltano Models for the Facebook Ads Extractor. They are defined in https://gitlab.com/meltano/model-facebook
- [#1560](https://gitlab.com/meltano/meltano/issues/1560) Make the Facebook Ads Extractor available by default on Meltano UI

### Changes

- [#1541](https://gitlab.com/meltano/meltano/issues/1541) Revert `tap-csv`'s `kind: file` to text input for `csv_files_definition` as we don't fully support `tap-csv` via the UI with single (definition json) and multiple (csv files) file uploading
- [#1477](https://gitlab.com/meltano/meltano/issues/1477) Add a `read-only` mode to Meltano to disable all modifications from the UI

### Fixes

### Breaks

## 1.15.1 - (2020-01-16)

---

### New

- [#608](https://gitlab.com/meltano/meltano/issues/608) Add the Facebook Ads Extractor to Meltano as a hidden plugin. It will be fully enabled on Meltano UI once bundled Transformations and Models are added. It uses the tap defined in https://gitlab.com/meltano/tap-facebook/
- [meltano/model-stripe#2](https://gitlab.com/meltano/model-stripe/issues/2) Add timeframes to the Stripe models
- [#1533](https://gitlab.com/meltano/meltano/issues/1533) Add documentation for the Facebook Ads Extractor

### Changes

- [#1527](https://gitlab.com/meltano/meltano/issues/1527) Update the dashboard modal header to properly differentiate between "Create" and "Edit"
- [#1456](https://gitlab.com/meltano/meltano/issues/1456) 404 Error page now has better back functionality and ability to file new issues directly from the page

### Fixes

- [#1538](https://gitlab.com/meltano/meltano/issues/1538) Fix timeframes not properly displaying on the base table
- [#1574](https://gitlab.com/meltano/meltano/issues/1574) Fix an issue with Meltano crashing after a succesful login
- [#1568](https://gitlab.com/meltano/meltano/issues/1568) Restore support for custom plugins that don't have their available settings defined in discovery.yml

## 1.15.0 - (2020-01-13)

---

### New

- [#1483](https://gitlab.com/meltano/meltano/issues/1483) Add login audit columns to track last login time
- [#1480](https://gitlab.com/meltano/meltano/issues/1480) Add tests to `meltano permissions` command for Snowflake
- [#1392](https://gitlab.com/meltano/meltano/issues/1392) Add inline docs to Extractor configurations in iteration toward improving data setup onboarding

### Changes

- [#1480](https://gitlab.com/meltano/meltano/issues/1480) Add schema revocations for roles in the `meltano permissions` command
- [#1458](https://gitlab.com/meltano/meltano/issues/1458) Remove tap-carbon-intensity-sqlite model from default installation
- [#1458](https://gitlab.com/meltano/meltano/issues/1458) Update docs to reflect new getting started path and updated screenshots
- [#1513](https://gitlab.com/meltano/meltano/issues/1513) Remove dead code related to `/model` route that we no longer link to in favor of the contextual Analyze CTAs and the `MainNav.vue`'s Analyze dropdown
- [#1542](https://gitlab.com/meltano/meltano/issues/1542) Update version, logout, and help UI partial (upper right) to have less prominence and more clearly communicate the "Sign Out" action

### Fixes

- [#1480](https://gitlab.com/meltano/meltano/issues/1480) Fix database revocations corner case for roles in the `meltano permissions` command
- [#1553](https://gitlab.com/meltano/meltano/issues/1553) Fix bug occurring when loading a report that lacks join tables
- [#1540](https://gitlab.com/meltano/meltano/issues/1540) Meltano Analyze will now leverage Pipelines instead of Loaders in the connection dropdown
- [#1540](https://gitlab.com/meltano/meltano/issues/1540) Meltano Analyze will now infer the connection to use instead of it being provided by the user

### Breaks

## 1.14.3 - (2020-01-09)

---

### Fixes

- [#1521](https://gitlab.com/meltano/meltano/issues/1521) Sanitize user-submitted string before using it in file path

## 1.14.2 - (2020-01-09)

---

### New

- [#1391](https://gitlab.com/meltano/meltano/issues/1391) Lock all settings that are controlled through environment variables
- [#1393](https://gitlab.com/meltano/meltano/issues/1393) Add contextual Analyze CTAs for each Pipeline in the Pipelines list
- [#1551](https://gitlab.com/meltano/meltano/issues/1551) Add dbt clean before compile and runs

### Changes

- [#1424](https://gitlab.com/meltano/meltano/issues/1424) Update pipeline elapsed time display to be more human friendly

### Fixes

- [#1430](https://gitlab.com/meltano/meltano/issues/1430) Fix the state not stored for pipelines when Transforms run
- [#1448](https://gitlab.com/meltano/meltano/issues/1448) Fix `AnalyzeList.vue` to display message and link when lacking contextual models

### Breaks

## 1.14.1 - (2020-01-06)

---

### Fixes

- [#1520](https://gitlab.com/meltano/meltano/issues/1520) Fix bug when updating a dashboard that could undesirably overwrite another existing dashboard

### Breaks

## 1.14.0 - (2019-12-30)

---

### New

- [#1461](https://gitlab.com/meltano/meltano/issues/1461) Display toasted notification for report adding to dashboard
- [#1419](https://gitlab.com/meltano/meltano/issues/1419) Add ability to edit and delete dashboards
- [#1411](https://gitlab.com/meltano/meltano/issues/1411) Add download log button to Job Log Modal

### Changes

- [#1311](https://gitlab.com/meltano/meltano/issues/1311) Remove unused meltano/meltano/runner docker image
- [#1502](https://gitlab.com/meltano/meltano/issues/1502) Update configuration file uploads to occur on save vs. file picker completion

### Fixes

- [#1518](https://gitlab.com/meltano/meltano/issues/1518) Fix bug that caused all text fields to show up as required in configuration modals
- [#1446](https://gitlab.com/meltano/meltano/issues/1446) Fix bug that could result in a broken report when the report URL was manually modified
- [#1411](https://gitlab.com/meltano/meltano/issues/1411) Fix bug when reading too large a job log file

## 1.13.0 - (2019-12-23)

---

### New

- [#1269](https://gitlab.com/meltano/meltano/issues/1269) Add `kind: file` so single file uploads can be used with extractors (`tap-google-analytics`'s `key_file_location` is the first user)
- [#1494](https://gitlab.com/meltano/meltano/issues/1494) Add `LIKE` options to Analyze Filter UI so users better understand what filtering patterns are available

### Changes

- [#1399](https://gitlab.com/meltano/meltano/issues/1399) Log Modal now has a prompt to explain potential factors in required time for pipelines to complete
- [#1433](https://gitlab.com/meltano/meltano/issues/1433) Remove `/orchestrate` route and thus the Airflow iframe as this is overkill for our current target users

### Fixes

- [#1434](https://gitlab.com/meltano/meltano/issues/1434) Fix Analyze CTAs to only enable if at least one related pipeline has succeeded
- [#1447](https://gitlab.com/meltano/meltano/issues/1447) Various fixes around loading and reloading reports to mitigate false positive `sqlErrorMessage` conditions
- [#1509](https://gitlab.com/meltano/meltano/issues/1509) Allow plugin profile config to be set through meltano.yml

## 1.12.2 - (2019-12-20)

---

### New

- [#1437](https://gitlab.com/meltano/meltano/issues/1437) Users can now share their dashboards with an automatically generated email

### Changes

- [#1466](https://gitlab.com/meltano/meltano/issues/1466) Filters now have clear language and indiciation that they use AND for chaining
- [#1464](https://gitlab.com/meltano/meltano/issues/1464) Remove the "only" option for transforms in Create Pipeline form

- [#1399](https://gitlab.com/meltano/meltano/issues/1399) Log Modal now has a prompt to explain potential factors in required time for pipelines to complete
- [#1431](https://gitlab.com/meltano/meltano/issues/1431) Add "pipeline will still run if modal is closed" message in the Job Log Modal

### Changes

- [#1422](https://gitlab.com/meltano/meltano/issues/1422) Update start date field to have a recommendation

### Fixes

- [#1447](https://gitlab.com/meltano/meltano/issues/1447) Various fixes around loading and reloading reports to mitigate false positive `sqlErrorMessage` conditions
- [#1443](https://gitlab.com/meltano/meltano/issues/1443) Fix tooltip clipping in modals
- [#1500](https://gitlab.com/meltano/meltano/issues/1500) Fix `meltano install` not running the migrations.

## 1.12.1 - (2019-12-18)

---

### Changes

- [#1403](https://gitlab.com/meltano/meltano/issues/1403) Remove "Orchestrate", "Model", and "Notebook" from the main navigation until each respective UI is more useful (the `/orchestrate` and `/model` routes still exist)
- [#1476](https://gitlab.com/meltano/meltano/issues/1476) Add database and warehouse revocations for roles in the `meltano permissions` command
- [#1473](https://gitlab.com/meltano/meltano/issues/1473) Update Release issue template to recent guidelines

## 1.12.0 - (2019-12-16)

---

### New

- [#1374](https://gitlab.com/meltano/meltano/issues/1374) Add role revocation for users and roles in the `meltano permissions` command
- [#1377](https://gitlab.com/meltano/meltano/issues/1377) Document cleanup steps after MeltanoData testing
- [#1438](https://gitlab.com/meltano/meltano/issues/1438) Add documentation for DNS spoofing error
- [#1436](https://gitlab.com/meltano/meltano/issues/1436) Add video walkthrough on how to setup Google Analytics so that the Meltano Extractor can be able to access the Google APIs and the Google Analytics data.

### Changes

- [#1350](https://gitlab.com/meltano/meltano/issues/1350) Switch to all lower case for Snowflake permission comparisons in the `meltano permissions` command
- [#1449](https://gitlab.com/meltano/meltano/issues/1449) Hide the Marketo Extractor form Meltano UI
- [#1397](https://gitlab.com/meltano/meltano/issues/1397) Optimize workflow for MeltanoData setup
- [#1423](https://gitlab.com/meltano/meltano/issues/1423) Update sidebar and docs to include Ansible

## 1.11.2 - (2019-12-13)

---

### Changes

- [#1435](https://gitlab.com/meltano/meltano/issues/1435) Change "Model" to "Analyze" so the Pipeline CTA is actionable and less abstract
- [#1432](https://gitlab.com/meltano/meltano/issues/1432) Changed "Close" to "Back" in Log Modal to help mitigate "Am I ending the pipeline?" concerns

### Fixes

- [#1439](https://gitlab.com/meltano/meltano/issues/1439) Fix relative elapsed time since last run time display in the Pipelines UI
- [#1441](https://gitlab.com/meltano/meltano/issues/1441) Fix auto advance to "Create Pipeline" when coming from "Load" step (previously "Transform" step, but this has been removed from the UI)
- [#1440](https://gitlab.com/meltano/meltano/issues/1440) Allow installed plugins to appear in UI even if hidden in configuration

## 1.11.1 - (2019-12-12)

---

### New

- [#1351](https://gitlab.com/meltano/meltano/issues/1351) Add "Create Meltano Account" promo for `meltano.meltanodata.com`
- [#1055](https://gitlab.com/meltano/meltano/issues/1055) Add "Disable" button to Tracking Acknowledgment toast so user's can opt-out from the UI
- [#1408](https://gitlab.com/meltano/meltano/issues/1408) Add "Last Run" context to each pipeline
- [#1408](https://gitlab.com/meltano/meltano/issues/1408) Add "Started At", "Ended At", and "Elapsed" to Job Log modal
- [#1390](https://gitlab.com/meltano/meltano/issues/1390) Display of extractors and loaders can now be configured through the `hidden` property in `discovery.yml`

### Changes

- [#1398](https://gitlab.com/meltano/meltano/issues/1398) Update default Transform from "Skip" to "Run"
- [#1406](https://gitlab.com/meltano/meltano/issues/1406) Update Analyze Query section CSS for improved UX (visually improved organization and scanability)
- [#1417](https://gitlab.com/meltano/meltano/issues/1417) Update SCSS variable usage in components for SSOT styling
- [#1408](https://gitlab.com/meltano/meltano/issues/1408) Updated date and time displays to be human-friendly (`moment.js`)
- [#1268](https://gitlab.com/meltano/meltano/issues/1268) Remove Transform step from UI (Create Schedule still allows choosing "Skip" or "Only" but will intelligently default to "Skip" or "Run")

## 1.11.0 - (2019-12-09)

---

### New

- [#1361](https://gitlab.com/meltano/meltano/issues/1361) Add `kind: hidden` to `discovery.yml` so certain connector settings can validate with a default `value` but remain hidden from the user for improved UX

### Changes

- [#1389](https://gitlab.com/meltano/meltano/issues/1389) Temporary Profiles feature removal (conditionally removed if 2+ profiles not already created so existing users can continue using multiple profiles if created)
- [#1373](https://gitlab.com/meltano/meltano/issues/1373) Update MeltanoData deletion process with 1Password

### Fixes

- [#1401](https://gitlab.com/meltano/meltano/issues/1401) Fix double instance of self hosted CTA on desktop sites

## 1.10.2 - (2019-12-06)

---

### Changes

- [#1371](https://gitlab.com/meltano/meltano/issues/1371) Provide more specific instructions for Google Analytics configuration
- [#1381](https://gitlab.com/meltano/meltano/issues/1381) Update the default directory for client_secrets.json for the Google Analytics Extractor to be located under the extract/ directory and not the project's root.
- [#1345](https://gitlab.com/meltano/meltano/issues/1345) Update the documentation for the [Salesforce Extractor](https://www.meltano.com/plugins/extractors/salesforce.html) to contain additional information on Security Tokens
- [#1383](https://gitlab.com/meltano/meltano/issues/1383) Add CTA for hosted solution signup to navigation

### Fixes

- [#1379](https://gitlab.com/meltano/meltano/issues/1379) Fix an issue with Airflow scheduling too many jobs.
- [#1386](https://gitlab.com/meltano/meltano/issues/1386) Fix connector modal clipping issue where small browser heights prevented accessing the "Save" area

### Breaks

## 1.10.1 - (2019-12-05)

---

### Changes

- [#1373](https://gitlab.com/meltano/meltano/issues/1373) Update MeltanoData deletion process with 1Password
- [#1373](https://gitlab.com/meltano/meltano/issues/1373) Update Analyze dropdown as scrollable to better display model CTAs (scrollable dropdown vs. scrolling entire page)

### Fixes

- [#1373](https://gitlab.com/meltano/meltano/issues/1373) Fix formatting on custom containers in MeltanoData guide

## 1.10.0 - (2019-12-04)

---

### New

- [#1343](https://gitlab.com/meltano/meltano/issues/1343) Add current Meltano version to main navigation

### Changes

- [#1358](https://gitlab.com/meltano/meltano/issues/1358) Update MeltanoData guide with maintenance and debugging instructions
- [#1337](https://gitlab.com/meltano/meltano/issues/1337) Add CTA to installations for free hosted dashboards
- [#1365](https://gitlab.com/meltano/meltano/issues/1365) Add process for deleting meltanodata instances
- [#1340](https://gitlab.com/meltano/meltano/issues/1340) Update connector settings UI to communicate the required status of each setting
- [#1357](https://gitlab.com/meltano/meltano/issues/1357) Update LogModal Analyze CTAs so Analyze can preselect the correct loader for a given analysis

### Fixes

- [#1364](https://gitlab.com/meltano/meltano/issues/1364) Fix instructions to SSH into MeltanoData.com instance

## 1.9.1 - (2019-12-04)

---

### Fixes

- [#1355](https://gitlab.com/meltano/meltano/issues/1355) Upgrade version of `discovery.yml` so that not upgraded Meltano instances with a pre v1.9.0 Meltano version do not break.

## 1.9.0 - (2019-12-03)

---

### New

- [marketing#103](https://gitlab.com/meltano/meltano-marketing/issues/103) Add Google Site Verification token to site
- [#1346](https://gitlab.com/meltano/meltano/issues/1346) Add new tutorial for using FileZilla with a Meltano project
- [#1292](https://gitlab.com/meltano/meltano/issues/1292) Add guide for setting up Meltano projects on meltanodata.com

### Changes

- [#1341](https://gitlab.com/meltano/meltano/issues/1341) Various `discovery.yml` and connector configuration UI updates to improve UX.
- [#1341](https://gitlab.com/meltano/meltano/issues/1341) Updated documentation to communicate the various optional settings of a connector

### Fixes

- [#1334](https://gitlab.com/meltano/meltano/issues/1334) Fix automatic population of airflow.cfg after installation
- [#1344](https://gitlab.com/meltano/meltano/issues/1344) Fix an ELT automatic discovery error when running Meltano on Python3.6

## 1.8.0 - (2019-12-02)

---

### New

- [#764](https://gitlab.com/meltano/meltano/issues/764) Add plugin profiles to enable multiple configurations for extractors
- [#1081](https://gitlab.com/meltano/meltano/issues/1081) Add ability to delete data pipelines
- [#1217](https://gitlab.com/meltano/meltano/issues/1217) Add "Test Connection" button to validate connection settings prior to ELT runs
- [#1236](https://gitlab.com/meltano/meltano/issues/1236) Add contextual Analyze CTAs in the Job Log UI
- [#1271](https://gitlab.com/meltano/meltano/issues/1271) Add labels in discovery.yml for easy brand definition

### Changes

- [#1323](https://gitlab.com/meltano/meltano/issues/1323) Add CTA to send users to Typeform to provide info for setting up a hosted dashboard

- [#1323](https://gitlab.com/meltano/meltano/issues/1323) Add CTA to send users to Typeform to provide info for setting up a hosted dashboard
- [#1271](https://gitlab.com/meltano/meltano/issues/1271) Improve messaging on tap and target settings modals
- [#1226](https://gitlab.com/meltano/meltano/issues/1226) Update Pipelines main navigation link to show all data pipeline schedules if that step has been reached
- [#1323](https://gitlab.com/meltano/meltano/issues/1323) Add CTA to send users to Typeform to provide info for setting up a hosted dashboard
- [#1271](https://gitlab.com/meltano/meltano/issues/1271) Improve messaging on tap and target settings modals
- [#1246](https://gitlab.com/meltano/meltano/issues/1246) Update the [Salesforce API + Postgres](https://www.meltano.com/tutorials/salesforce-and-postgres.html) Tutorial to use Meltano UI for setting up the Extractor and Loader, running the ELT pipeline and analyzing the results.

- [#1225](https://gitlab.com/meltano/meltano/issues/1225) Update dbt docs link to be conditional so the user doesn't experience 404s

## 1.7.2 - (2019-11-26)

---

### Fixes

- [#1318](https://gitlab.com/meltano/meltano/merge_requests/1318/) Pin dbt version to `v0.14.4` to address Meltano Transformation failing when using dbt `v0.15.0`

## 1.7.1 - (2019-11-25)

---

### Fixes

- [#1184](https://gitlab.com/meltano/meltano/merge_requests/1184/) Fix `contextualModels` implementation for contextual CTAs in Job Log modal

## 1.7.0 - (2019-11-25)

---

### New

- [#1236](https://gitlab.com/meltano/meltano/issues/1236) Add contextual Analyze CTAs in the Job Log UI

### Fixes

- [#1298](https://gitlab.com/meltano/meltano/issues/1298) Let default entity selection be configured in discovery.yml under `select`
- [#1298](https://gitlab.com/meltano/meltano/issues/1298) Define default entity selection for tap-salesforce
- [#1304](https://gitlab.com/meltano/meltano/issues/1304) Fix Meltano subprocess fetching large catalogs (e.g. for Salesforce) getting stuck do to the subprocess' stderr buffer filling and the process getting deadlocked.

## 1.6.0 - (2019-11-18)

---

### New

- [#1235](https://gitlab.com/meltano/meltano/issues/1235) Add help link button in the app
- [#1285](https://gitlab.com/meltano/meltano/issues/1285) Add link to YouTube guidelines for release instructions
- [#1277](https://gitlab.com/meltano/meltano/issues/1277) Move sections that don't apply to outside contributors from Contributing and Roadmap docs to Handbook: Release Process, Release Schedule, Demo Day, Speedruns, DigitalOcean Marketplace

### Changes

- [#1257](https://gitlab.com/meltano/meltano/issues/1257) Prevent modified logo file upon each build
- [#1289](https://gitlab.com/meltano/meltano/issues/1289) Dismiss all modals when using the escape key
- [#1282](https://gitlab.com/meltano/meltano/issues/1282) Remove Entity Selection from the UI (still available in CLI) and default to "All" entities for a given data source
- [#1303](https://gitlab.com/meltano/meltano/issues/1303) Update the configuration options for the Salesforce Extractor to only include relevant properties. Remove properties like the client_id that were not used for username/password authentication.
- [#1308](https://gitlab.com/meltano/meltano/issues/1308) Update the configuration options for the Marketo Extractor to use a Start Date instead of a Start Time.

### Fixes

- [#1297](https://gitlab.com/meltano/meltano/issues/1297) Get actual latest ELT job log by sorting matches by creation time with nanosecond resolution
- [#1297](https://gitlab.com/meltano/meltano/issues/1297) Fix pipeline failure caused by jobs that require true concurrency being executed on CI runners that don't

## 1.5.0 - (2019-11-11)

---

### New

- [#1222](https://gitlab.com/meltano/meltano/issues/1222) Include static application security testing (SAST) in the pipeline
- [#1164](https://gitlab.com/meltano/meltano/issues/1164) Add "transform limitations" message to Transform UI
- [#1272](https://gitlab.com/meltano/meltano/issues/1272) Add Vuepress plugin to generate a sitemap on website build
- [meltano-marketing#89](https://gitlab.com/meltano/meltano-marketing/issues/89) Adds basic title and meta descriptions to all public-facing website & documentation pages.

### Changes

- [#1239](https://gitlab.com/meltano/meltano/issues/1239) Update header buttons layout on small viewports
- [#1019](https://gitlab.com/meltano/meltano/issues/1019) Automatically update package.json file versions
- [#1253](https://gitlab.com/meltano/meltano/issues/1253) Do not allow `meltano` command invocation without any argument
- [#1192](https://gitlab.com/meltano/meltano/issues/1192) Improve helper notes associated with each Extract, Load, and Transform step to better communicate the purpose of each
- [#1201](https://gitlab.com/meltano/meltano/issues/1201) Improved "Auto Advance" messaging regarding Entity Selection. We also doubled the default toast time to improve likelihood of reading feedback.
- [#1191](https://gitlab.com/meltano/meltano/issues/1191) update Google Analytics extractor documentation to explain how to set up the Google Analytics API, and remove duplicate instructions from the [Google Analytics API + Postgres tutorial](http://meltano.com/tutorials/google-analytics-with-postgres.html#prerequisites)
- [#1199](https://gitlab.com/meltano/meltano/issues/1199) Add example and sample CSV files to the CSV extractor documentation
- [#1247](https://gitlab.com/meltano/meltano/issues/1247) Update the [Loading CSV Files to a Postgres Database](https://www.meltano.com/tutorials/csv-with-postgres.html) Tutorial to use Meltano UI for setting up the Extractor and Loader, running the ELT pipeline and analyzing the results. Also provide all the files used in the tutorial (transformations, models, etc) as downloadable files.
- [#1279] Revise ["Roadmap" section](https://meltano.com/docs/roadmap.html) of the docs with clarified persona, mission, vision, and re-order content
- [#1134](https://gitlab.com/meltano/meltano/issues/1134) Update the [GitLab API + Postgres](https://www.meltano.com/tutorials/gitlab-and-postgres.html). Include video walk-through and update the end to end flow to only use Meltano UI.
- [#95](https://gitlab.com/meltano/meltano-marketing/issues/95) Update the DigitalOcean CTA to go to the public directory page for the Meltano droplet
- [#1270](https://gitlab.com/meltano/meltano/issues/1270) Main navigation "Pipeline" to "Pipelines" to reinforce multiple vs. singular (conflicts a bit with the verb approach of the other navigation items but we think it's worth it for now)
- [#1240](https://gitlab.com/meltano/meltano/issues/1240) Provide clarity around how Airflow can be used directly in documentation and UI
- [#1263](https://gitlab.com/meltano/meltano/issues/1263) Document lack of Windows support and suggest WSL, Docker

### Fixes

- [#1259](https://gitlab.com/meltano/meltano/issues/1259) Fix `meltano elt` not properly logging errors happening in the ELT process
- [#1183](https://gitlab.com/meltano/meltano/issues/1183) Fix a race condition causing the `meltano.yml` to be empty in some occurence
- [#1258](https://gitlab.com/meltano/meltano/issues/1258) Fix format of custom extractor's capabilities in meltano.yml
- [#1215](https://gitlab.com/meltano/meltano/issues/1215) Fix intercom documentation footer overlap issue.
- [#1215](https://gitlab.com/meltano/meltano/issues/1215) Fix YouTube iframes to be responsive (resolves unwanted side-effect of horizontal scrollbar at mobile/tablet media queries)

## 1.4.0 - (2019-11-04)

---

### New

- [#1208](https://gitlab.com/meltano/meltano/issues/1208) Add description to `Plugin` definition and updated `discovery.yml` and UI to consume it
- [#1195](https://gitlab.com/meltano/meltano/issues/1195) Add temporary message in configuration communicating their global nature until "Profiles" are implemented
- [#1245](https://gitlab.com/meltano/meltano/issues/1245) Add detailed information on the documentation about events tracked by Meltano when Anonymous Usage Data tracking is enabled.
- [#1228](https://gitlab.com/meltano/meltano/issues/1228) Add preselections of the first column and aggregate of base table to initialize Analyze with data by default.

### Changes

- [#1244](https://gitlab.com/meltano/meltano/issues/1244) Add instructions on how to deactivate a virtual environment
- [#1082](https://gitlab.com/meltano/meltano/issues/1082) Meltano will now enable automatically DAGs created in Airflow
- [#1231](https://gitlab.com/meltano/meltano/issues/1231) Update CLI output during project initialization
- [#1126](https://gitlab.com/meltano/meltano/issues/1126) Minor UI updates to improve clarity around Schedule step and Manual vs Orchestrated runs
- [#1210](https://gitlab.com/meltano/meltano/issues/1210) Improved SQLite loader configuration context (name and description)
- [#1185](https://gitlab.com/meltano/meltano/issues/1185) Remove majority of unimplemented placeholder UI buttons
- [#1166](https://gitlab.com/meltano/meltano/issues/1166) Clarify in documentation that plugin configuration is stored in the `.meltano` directory, which is in `.gitignore`.
- [#1200](https://gitlab.com/meltano/meltano/issues/1200) Link to new Getting Help documentation section instead of issue tracker where appropriate

- [#1227](https://gitlab.com/meltano/meltano/issues/1227) Update Notebook `MainNav` link to jump to our Jupyter Notebook docs

### Fixes

- [#1075](https://gitlab.com/meltano/meltano/issues/1075) Fix a bug that caused `target-csv` to fail.
- [#1233](https://gitlab.com/meltano/meltano/issues/1233) Fix the Design page failing to load a Design that has timeframes on the base table
- [#1187](https://gitlab.com/meltano/meltano/issues/1187) Updated configuration to support `readonly` kind to prevent unwanted editing
- [#1187](https://gitlab.com/meltano/meltano/issues/1187) Updated configuration to setting resets to prevent unwanted editing
- [#1187](https://gitlab.com/meltano/meltano/issues/1187) Updated configuration to conditionally reset certain settings to prevent unwanted editing
- [#1187](https://gitlab.com/meltano/meltano/issues/1187) Updated configuration to prevent unwanted editing until we handle this properly with role-based access control
- [#1187](https://gitlab.com/meltano/meltano/issues/1187) Updated certain connector configuration settings with a `readonly` flag to prevent unwanted editing in the UI. This is temporary and will be removed when we handle this properly with role-based access control.
- [#1198](https://gitlab.com/meltano/meltano/issues/1198) Fix "More Info." link in configuration to properly open a new tab via `target="_blank"`

- [#1229](https://gitlab.com/meltano/meltano/issues/1229) Improve extractor schema autodiscovery error messages and don't attempt autodiscovery when it is known to not be supported, like in the case of tap-gitlab
- [#1207](https://gitlab.com/meltano/meltano/issues/1207) Updated all screenshots in Getting Started Guide to reflect the most current UI

## 1.3.0 - (2019-10-28)

---

### New

- [#991](https://gitlab.com/meltano/meltano/issues/991) Add e2e tests for simple sqlite-carbon workflow
- [#1103](https://gitlab.com/meltano/meltano/issues/1103) Add Intercom to Meltano.com to interact with our users in real-time
- [#1130](https://gitlab.com/meltano/meltano/issues/1130) Add Tutorial for extracting data from Google Analytics and loading the extracted data to Postgres
- [#1168](https://gitlab.com/meltano/meltano/issues/1168) Speedrun video added to home page and new release issue template
- [#1182](https://gitlab.com/meltano/meltano/issues/1182) Add `null`able date inputs so optional dates aren't incorrectly required in validation
- [#1169](https://gitlab.com/meltano/meltano/issues/1169) Meltano now generates the dbt documentation automatically

### Changes

- [!1061](https://gitlab.com/meltano/meltano/merge_requests/1061) Update the Getting Started Guide and the Meltano.com documentation with the new UI and information about job logging and how to find the most recent run log of a pipeline.
- [#1213](https://gitlab.com/meltano/meltano/issues/1213) Add VuePress use and benefits to documentation
- [#922](https://gitlab.com/meltano/meltano/issues/922) Document the importance of transformations and how to get started
- [#1167](https://gitlab.com/meltano/meltano/issues/1167) Iterate on docs to improve readability and content updates

### Fixes

- [#1173](https://gitlab.com/meltano/meltano/issues/1173) Fix `sortBy` drag-and-drop bug in Analyze by properly using `tryAutoRun` vs. `runQuery`
- [#1079](https://gitlab.com/meltano/meltano/issues/1079) `meltano elt` will now run in isolation under `.meltano/run/elt`
- [#1204](https://gitlab.com/meltano/meltano/issues/1204) move project creation steps out of the local installation section of the docs and into the Getting Started Guide
- [#782](https://gitlab.com/meltano/meltano/issues/782) Update timeframe label and fix timeframe attributes to properly display in the Result Table

## 1.2.1 - (2019-10-22)

---

### New

- [#1123](https://gitlab.com/meltano/meltano/issues/1123) Add first-class "Submit Issue" CTA to help expedite resolution when a running job fails. Also updated the "Log" CTA in the Pipelines UI to reflect a failed state.

### Fixes

- [#1172](https://gitlab.com/meltano/meltano/issues/1172) Fix analytics issue related to app version

## 1.2.0 - (2019-10-21)

---

### New

- [#1121](https://gitlab.com/meltano/meltano/issues/1121) Add ability to configure listen address of Meltano and Airflow
- [#1022](https://gitlab.com/meltano/meltano/issues/1022) Add "Autorun Query" toggle and persist the user's choice across sessions
- [#1060](https://gitlab.com/meltano/meltano/issues/1060) Auto advance to Job Log from Pipeline Schedule creation
- [#1111](https://gitlab.com/meltano/meltano/issues/1111) Auto advance to Loader installation step when an extractor lacks entity selection

### Changes

- [#1013](https://gitlab.com/meltano/meltano/issues/1013) Toast initialization and analytics initialization cleanup

### Fixes

- [#1050](https://gitlab.com/meltano/meltano/issues/1050) Fix a bug where the Job log would be created before the `transform` are run.
- [#1122](https://gitlab.com/meltano/meltano/issues/1122) `meltano elt` will now properly run when using `target-snowflake`.
- [#1159](https://gitlab.com/meltano/meltano/issues/1159) Minor UI fixes (proper `MainNav` Model icon active color during Analyze route match & "Run" auto query related cleanup) and `...NameFromRoute` refactor renaming cleanup

## 1.1.0 - (2019-10-16)

---

### New

- [#1106](https://gitlab.com/meltano/meltano/issues/1106) Add description metadata to the GitLab extractor's Ultimate License configuration setting
- [#1057](https://gitlab.com/meltano/meltano/issues/1057) Auto advance to Entity Selection when an extractor lacks configuration settings
- [#51](https://gitlab.com/meltano/meltano-marketing/issues/51) Update Google Analytics to track `appVersion`, custom `projectId`, and to properly use the default `clientId`. The CLI also now uses `client_id` to differentiate between a CLI client id (not versioned) and the project id (versioned).
- [#1012](https://gitlab.com/meltano/meltano/issues/1012) Add intelligent autofocus for improved UX in both Extractor and Loader configuration
- [#758](https://gitlab.com/meltano/meltano/issues/758) Update 'meltano permissions' to add --full-refresh command to revoke all privileges prior to granting
- [#1113](https://gitlab.com/meltano/meltano/issues/1113) Update 'meltano permissions' to have the ability to find all schemas matching a partial name such as `snowplow_*`
- [#1114](https://gitlab.com/meltano/meltano/issues/1114) Update 'meltano permissions' to include the OPERATE privilege for Snowflake warehouse

### Changes

- Compress meltano-logo.png
- [#1080](https://gitlab.com/meltano/meltano/issues/1080) Temporarily disable Intercom until userId strategy is determined
- [#1058](https://gitlab.com/meltano/meltano/issues/1058) Updated the selected state of grouped buttons to fill vs. stroke. Updated the docs to reflect the reasoning to ensure consistency in Meltano's UI visual language
- [#1068](https://gitlab.com/meltano/meltano/issues/1068) Replace dogfooding term in docs to speedrun
- [#1101](https://gitlab.com/meltano/meltano/issues/1101) Add new tour video to home page
- [#1101](https://gitlab.com/meltano/meltano/issues/1101) Update design to improve readability and contrast
- [#1115](https://gitlab.com/meltano/meltano/issues/1115) Update 'meltano permissions' to not require an identially named role for a given user

### Fixes

- [#1120](https://gitlab.com/meltano/meltano/issues/1120) Fix a concurrency bug causing `meltano select` to crash.
- [#1086](https://gitlab.com/meltano/meltano/issues/1086) Fix a concurrency issue when the `meltano.yml` file was updated.
- [#1112](https://gitlab.com/meltano/meltano/issues/1112) Fix the "Run" button to improve UX by properly reflecting the running state for auto-running queries
- [#1023](https://gitlab.com/meltano/meltano/issues/1023) Fix last vuex mutation warning with editable `localConfiguration` clone approach

### Breaks

## 1.0.1 - (2019-10-07)

---

### Fixes

- Patch technicality due to PyPi limitation (v1 already existed from a publish mistake seven+ months ago) with needed changelog New/Changes/Fixes section headers

## 1.0.0 - (2019-10-07)

---

### New

- [#1020](https://gitlab.com/meltano/meltano/issues/1020) Update Command Line Tools documentation to reflect a standard format with opportunities for improvement in the future
- [#524](https://gitlab.com/meltano/meltano/issues/524) There is a new Plugins section on the site to contain all ecosystem related libraries (i.e., extractors, loaders, etc.)

### Changes

- [#1087](https://gitlab.com/meltano/meltano/issues/1087) Fix `meltano select` not seeding the database when run as the first command.
- [#1090](https://gitlab.com/meltano/meltano/issues/1090) Update the namespace for all plugins. Also the default schema used will go back to including the `tap_` prefix to avoid conflicts with existing schemas (e.g. a local `gitlab` or `salesforce` schema). This also fixes `tap-csv` and `tap-google-analytics` not properly working after the latest Meltano release.
- [#1047](https://gitlab.com/meltano/meltano-marketing/issues/1047) Fix a bug where some configuration values were not redacted

### Fixes

### Breaks

- [#1085](https://gitlab.com/meltano/meltano/issues/1085) Fix Analyze model dropdown to properly reflect installed `models`
- [#1089](https://gitlab.com/meltano/meltano/issues/1089) Properly re-initialize the Analyze page after a new analysis is selected during an existing analysis (this issue surfaced due to the recent Analyze dropdown CTAs addition which enables an analysis change during an existing one)
- [#1092](https://gitlab.com/meltano/meltano/issues/1092) Fix async condition so the design store's `defaultState` is properly applied before loading a new design via `initializeDesign`

## 0.44.1 - (2019-10-03)

---

### New

- [#51](https://gitlab.com/meltano/meltano-marketing/issues/51) Add Google Analytics tracking acknowledgment in the UI
- [#926](https://gitlab.com/meltano/meltano/issues/926) Add step-by-step intructions for using the DigitalOcean one-click installer
- [#1076](https://gitlab.com/meltano/meltano/issues/1076) Enable Log button in pipelines UI after route change or hard refresh if a matching log exists
- [#1067](https://gitlab.com/meltano/meltano/issues/1067) Add Model landing page and update Analyze main navigation to a dropdown displaying the various analysis CTAs associated with each model
- [#1080](https://gitlab.com/meltano/meltano/issues/1080) Add live chat support on Meltano.com website using Intercom.io

### Changes

- [#1069](https://gitlab.com/meltano/meltano/issues/1069) Meltano will now use the schedule's name to run incremental jobs
- [#926](https://gitlab.com/meltano/meltano/issues/926) Move manual DigitalOcean Droplet configuration instructions to advanced tutorials
- Collapse Installation docs into a single section

### Fixes

- [#1071](https://gitlab.com/meltano/meltano/issues/1071) Fix `rehydratePollers` so the UI reflects running jobs after a hard refresh or route change (this surfaced from the recent [!963](https://gitlab.com/meltano/meltano/merge_requests/963) change)
- [#1075](https://gitlab.com/meltano/meltano/issues/1075) Fix an issue where `meltano elt` would fail when a previous job was found

## 0.44.0 - (2019-09-30)

---

### New

- [#950](https://gitlab.com/meltano/meltano/issues/950) Removed the Analyze connection configuration: Meltano will now infer connections out of each loader configuration.
- [#1002](https://gitlab.com/meltano/meltano/issues/1002) Analyze UI now displays the Topic's (analysis model's) description text if applicable
- [#1032](https://gitlab.com/meltano/meltano/issues/1032) Add 'Model' and 'Notebook' to main navigation to communicate that Meltano plans to empower users with modeling and notebooking functionality
- [#949](https://gitlab.com/meltano/meltano/issues/949) Add "Log" button and dedicated sub-UI for tracking an ELT run's status more granularly

- [#932](https://gitlab.com/meltano/meltano/issues/932) Meltano can now be upgraded from the UI directly.

### Changes

- [#1045](https://gitlab.com/meltano/meltano/issues/1045) Make it clear that 'meltano add' is not hanging while installing plugins
- [#1000](https://gitlab.com/meltano/meltano/issues/1000) Update Getting Started guide with updated screenshots and content
- [#854](https://gitlab.com/meltano/meltano/issues/854) Charts now use pretty labels rather than the ID
- [#1011](https://gitlab.com/meltano/meltano/issues/1011) Removed "Catch-up Date" in favor of default "Start Date" of extractor
- [#578](https://gitlab.com/meltano/meltano/issues/578) Remove support for `tap-zuora`.
- [#1002](https://gitlab.com/meltano/meltano/issues/1002) Update `discovery.yml` with explicit `kind: password` metadata (we infer and set input types of `password` as a safeguard, but the explicit setting is preferred)
- [#1049](https://gitlab.com/meltano/meltano/issues/1049) Change default `target-sqlite` database name to `warehouse` to not conflict with system database
- [#949](https://gitlab.com/meltano/meltano/issues/949) Update the way Meltano handles logs for ELT runs: Every elt run is logged in `.meltano/run/logs/{job_id}/elt_{timestamp}.log`. That allows Meltano to keep logs for multiple, or even concurrent, elt runs with the same `job_id`.
- [#949](https://gitlab.com/meltano/meltano/issues/949) Update "Create Pipeline" redirect logic based on the previous route being 'transforms' (this is a UX win setting up the user with the sub-UI for the next logical step vs. requiring a manual "Create" click)
- [#1051](https://gitlab.com/meltano/meltano/issues/1051) Automatically set SQLALCHEMY_DATABASE_URI config to system database URI

### Fixes

- [#1004](https://gitlab.com/meltano/meltano/issues/1004) Fix error when deselecting last attribute in Analyze
- [#1048](https://gitlab.com/meltano/meltano/issues/1048) Fix various actions that should have been mutations and did minor code convention cleanup
- [#1063](https://gitlab.com/meltano/meltano/issues/1063) Fix the "Explore" button link in Dashboards to properly account for the `namespace`

### Breaks

- [#1051](https://gitlab.com/meltano/meltano/issues/1051) Remove MELTANO_BACKEND e.a. in favor of --uri CLI option and MELTANO_DATABASE_URI env var
- [#1052](https://gitlab.com/meltano/meltano/issues/1052) Move system database into `.meltano` directory to indicate it is owned by the app and not supposed to be messed with directly by users

## 0.43.0 - (2019-09-23)

---

### New

- [#1014](https://gitlab.com/meltano/meltano/issues/1014) Meltano now logs all output from each `meltano elt` run in a log file that uses the unique job*id of the run. It can be found in `.meltano/run/logs/elt*{job_id}.log`.
- [#1014](https://gitlab.com/meltano/meltano/issues/1014) Meltano now logs all output from each `meltano elt` run in a log file that uses the unique job*id of the run. It can be found in `.meltano/run/logs/elt*{job_id}.log`.
- [#1014](https://gitlab.com/meltano/meltano/issues/1014) Meltano now logs all output from each `meltano elt` run in a log file that uses the unique `job_id` of the run. It can be found in `.meltano/run/logs/elt*{job_id}.log`.
- [#955](https://gitlab.com/meltano/meltano/issues/955) Establish baseline for demo day and how they should be run

### Changes

- [#891](https://gitlab.com/meltano/meltano/issues/891) Contributors can run webapp from root directory

### Fixes

- [#1005](https://gitlab.com/meltano/meltano/issues/1005) Fix installed plugins endpoints listing identically named plugins of different types under wrong type

## 0.42.1 - (2019-09-19)

---

### Changes

- [#987](https://gitlab.com/meltano/meltano/issues/987) Update routing to match labels (verbs vs. nouns) in effort to subtly reinforce action taking vs. solely "thing" management
- [#960](https://gitlab.com/meltano/meltano/issues/960) Improve UX by instantly displaying extractor and loader configuration UIs based on "Install" or "Configure" interaction as opposed to the prior delay (side effect of async `addPlugin`)
- [#996](https://gitlab.com/meltano/meltano/issues/996) Update conditional UI analytics stats tracking at runtime vs. build-time by sourcing state from the same backend `send_anonymous_usage_stats` flag

### Fixes

- [#992](https://gitlab.com/meltano/meltano/issues/992) Fix missing GA scripts
- [#989](https://gitlab.com/meltano/meltano/issues/989) Fix UI/UX documentation regarding recent removal of `view-header`
- [#994](https://gitlab.com/meltano/meltano/issues/994) Fix stale Pipelines Count in main navigation Pipeline badge
- [#999](https://gitlab.com/meltano/meltano/issues/999) Update yarn dependencies to resolve peer dependency warning
- [#1008](https://gitlab.com/meltano/meltano/issues/1008) Fix error on "Create Pipeline Schedule" modal when no plugins have been installed
- [#1015](https://gitlab.com/meltano/meltano/issues/1008) Support SQLite database name with and without '.db' extension
- [#1007](https://gitlab.com/meltano/meltano/issues/1007) Fix pipeline with failed job not being regarded as having completed
- [#998](https://gitlab.com/meltano/meltano/issues/998) Update Analyze UI with conditional loading indicator to prevent query generation prior to connection dialects being loaded (this solution is still useful for when inference supercedes our current manual dialect selection solution)
- [#1009](https://gitlab.com/meltano/meltano/issues/1009) Fix default ConnectorSettings validation to account for `false` (unchecked) checkbox values

### Breaks

## 0.42.0 - (2019-09-16)

---

### New

- [#976](https://gitlab.com/meltano/meltano/issues/976) Route changes will update page title in the web app

### Changes

- [Marketing #48](https://gitlab.com/meltano/meltano-marketing/issues/48) Update newsletter subscription links to redirect to our new newsletter [hosted by Substack](https://meltano.substack.com)

### Fixes

- [#965](https://gitlab.com/meltano/meltano/issues/965) Fix a regression that prevented the Meltano UI to reach the Meltano API when using an external hostname.
- [#986](https://gitlab.com/meltano/meltano/issues/986) Fix an issue where the Orchestration page would not show Airflow even when it was installed.
- [#969](https://gitlab.com/meltano/meltano/issues/969) Fix an issue where the Meltano Analyze connection would not respect the `port` configuration.
- [#964](https://gitlab.com/meltano/meltano/issues/964) Fix copy button overlap issue with top navigation
- [#970](https://gitlab.com/meltano/meltano/issues/970) Fix Meltano's m5o parser and compiler to properly namespace and isolate the definitions of different custom and packaged Topics.

## 0.41.0 - (2019-09-09)

---

### New

- [#980](https://gitlab.com/meltano/meltano/issues/980) Add Cypress for e2e testing pipeline
- [#579](https://gitlab.com/meltano/meltano/issues/579) Add `meltano schedule list` to show a project's schedules
- [#942](https://gitlab.com/meltano/meltano/issues/942) Add progress bars on various routes to improve UX feedback
- [#779](https://gitlab.com/meltano/meltano/issues/779) Add various UI polish details regarding iconography use, preloading feedback, breadcrumbs, container styling, navigation, and sub-navigation

### Changes

- [#906](https://gitlab.com/meltano/meltano/issues/906) `meltano ui` will now run in `production` per default

- [#942](https://gitlab.com/meltano/meltano/issues/942) Update Analyze Connections UI to match configuration-as-modal pattern for UX consistency regarding configuration
- [#779](https://gitlab.com/meltano/meltano/issues/779) Update all "This feature is queued..." temporary UI buttons to link to the Meltano repo issues page with a contextual search term

## 0.40.0 - (2019-09-04)

---

### New

- [#927](https://gitlab.com/meltano/meltano/issues/927) Document how to manually set up a Meltano Droplet on DigitalOcean

- [#916](https://gitlab.com/meltano/meltano/issues/916) Add Transform step as first-class and adjacent step to Extract and Load
- [#916](https://gitlab.com/meltano/meltano/issues/916) Improve Create Pipeline Schedule default selection UX by leveraging "ELT recents" concept
- [#936](https://gitlab.com/meltano/meltano/issues/936) Add "Refresh Airflow" button in Orchestrate to bypass route change or full-page refresh when iframe doesn't initially inflate as expected (this will likely be automated once the root cause is determined)
- [#899](https://gitlab.com/meltano/meltano/issues/899) Add deep linking improvements to reports and dashboards to better facilitate sharing
- [#899](https://gitlab.com/meltano/meltano/issues/899) Add "Edit" and "Explore" buttons to each report instance displayed in a dashboard to enable editing said report and exploring a fresh and unselected analysis of the same model and design
- [!546](https://gitlab.com/meltano/meltano/merge_requests/546) Add new Advanced Tutorial on how to Load CSV files to Postgres

### Changes

- [#909](https://gitlab.com/meltano/meltano/issues/909) Default names will be generated for Reports and Dashboards
- [#892](https://gitlab.com/meltano/meltano/issues/892) Improve experience for parsing Snowflake URL for ID by showing processing step
- [#935](https://gitlab.com/meltano/meltano/issues/935) Update Entity Selection to be nested in the Extract step so each ELT step is consecutive
- [#886](https://gitlab.com/meltano/meltano/issues/886) Add validation for grouping settings as the next iteration of improved form validation for generated connector settings

### Fixes

- [#931](https://gitlab.com/meltano/meltano/issues/931) Fix Analyze Connections identifier mismatch resulting from recent linting refactor
- [#919](https://gitlab.com/meltano/meltano/issues/919) Fix Airflow iframe automatic UI refresh
- [#937](https://gitlab.com/meltano/meltano/issues/937) Fix Chart.vue prop type error

## 0.39.0 - (2019-08-26)

---

### New

- [#838](https://gitlab.com/meltano/meltano/issues/838) Add indicator for speed run plugins
- [#870](https://gitlab.com/meltano/meltano/issues/870) Add global footer component in docs
- [#871](https://gitlab.com/meltano/meltano/issues/871) Add contributing link in footer of docs
- [#908](https://gitlab.com/meltano/meltano/issues/908) Add auto installation for Airflow Orchestrator for improved UX
- [#912](https://gitlab.com/meltano/meltano/issues/912) Auto run the ELT of a saved Pipeline Schedule by default
- [#907](https://gitlab.com/meltano/meltano/issues/907) Add auto select of "All" for Entities Selection step and removed the performance warning (a future iteration will address the "Recommended" implementation and the display of a resulting performance warning when "All" is selected and "Recommended" ignored)
- [#799](https://gitlab.com/meltano/meltano/issues/799) Standardized code conventions on the frontend and updated related documentation (issues related to further linting enforcement will soon follow)

### Changes

- [#838](https://gitlab.com/meltano/meltano/issues/838) Speed run plugins prioritized to top of the list
- [#896](https://gitlab.com/meltano/meltano/issues/896) Add documentation for how to do patch releases
- [#910](https://gitlab.com/meltano/meltano/issues/910) Update linting rules to enforce better standards for the frontend code base
- [#885](https://gitlab.com/meltano/meltano/issues/885) Add docs for all extractors and loaders
- [#885](https://gitlab.com/meltano/meltano/issues/885) All plugin modal cards show docs text if they have docs
- [#733](https://gitlab.com/meltano/meltano/issues/733) Improve error feedback to be more specific when plugin installation errors occur

### Fixes

- [#923](https://gitlab.com/meltano/meltano/issues/923) Fix contributing release docs merge conflict issue

## 0.38.0 - (2019-08-21)

---

### New

- [#746](https://gitlab.com/meltano/meltano/issues/746) Add CTA to specific dashboard in "Add to Dashboard" sub-UI
- [#746](https://gitlab.com/meltano/meltano/issues/746) Add toast feedback on success, update, or error for schedules, reports, and dashboards
- [#814](https://gitlab.com/meltano/meltano/issues/814) Install Airflow via the Orchestration UI (we may do this in the background automatically in the future)

### Changes

- [#901](https://gitlab.com/meltano/meltano/issues/901) Update entities plugins to be alphabetically sorted for consistency with extractors ordering

### Fixes

- [#746](https://gitlab.com/meltano/meltano/issues/746) Prevent duplicate schedule, report, and dashboard creation if there is an existing item
- [#976](https://gitlab.com/meltano/meltano/issues/900) Fix fallback v976e Route changes will update page title in the web appfor Iso8601 dates/times
- [#903](https://gitlab.com/meltano/meltano/issues/903) Fix columns display issue for the base table in Analyze

### Breaks

## 0.37.2 - (2019-08-19)

---

### Fixes

- [#894](https://gitlab.com/meltano/meltano/issues/894) Fix issue with static asset paths

## 0.37.1 - (2019-08-19)

---

### Fixes

- [#894](https://gitlab.com/meltano/meltano/issues/894) Fix build issues with new Vue CLI 3 build process

## 0.37.0 - (2019-08-19)

---

### New

- [#763](https://gitlab.com/meltano/meltano/issues/763) Add inference to auto install related plugins after a user installs a specific extractor
- [#867](https://gitlab.com/meltano/meltano/issues/867) Add fallback values (if they aren't set in the `discovery.yml`) for `start date`, `start time`, and `end date` for all connectors so the user has potentially one less interaction to make per connector configuration

### Changes

- [#342](https://gitlab.com/meltano/meltano/issues/342) Swap UI app directory "webapp" and upgrade to Vue CLI 3
- [#882](https://gitlab.com/meltano/meltano/issues/882) Update navigation and subnavigation labels to verbs vs. nouns to inspire action and productivity when using the UI
- [#700](https://gitlab.com/meltano/meltano/issues/700) Update documentation to remove "\$" and trim spaces to make CLI command copy/paste easier
- [#878](https://gitlab.com/meltano/meltano/issues/878) Write a [tutorial to help users get started with PostgreSQL](http://www.meltano.com/docs/loaders.html#postgresql-database)
- [#883](https://gitlab.com/meltano/meltano/issues/883) Break Extractors and Loaders sections out in the docs
- [#889](https://gitlab.com/meltano/meltano/issues/889) Allow for githooks to lint on commit
- [#835](https://gitlab.com/meltano/meltano/issues/835) Pipeline name in Schedule creation will have an automatic default

### Fixes

- [#872](https://gitlab.com/meltano/meltano/issues/872) Updated `tap-marketo` and `tap-stripe` to leverage password input type while also improving the input type password fallback
- [#882](https://gitlab.com/meltano/meltano/issues/882) Fix recent minor regression regarding `Dashboard` routing
- [#858](https://gitlab.com/meltano/meltano/issues/858) Fix `job_state` bug so that ELT run status polling can properly resume as expected
- [#890](https://gitlab.com/meltano/meltano/issues/890) Fix implementation of default configuration setting to use less code

## 0.36.0 - (2019-08-12)

---

### New

- [#793](https://gitlab.com/meltano/meltano/issues/793) Add introduction module to Connector Settings to allow for helper text as far as signup and documentation links
- [#796](https://gitlab.com/meltano/meltano/issues/796) Add dropdown option to Connector Settings to allow for more defined UI interactions
- [#802](https://gitlab.com/meltano/meltano/issues/802) Add support for Query Filters over columns that are not selected
- [#855](https://gitlab.com/meltano/meltano/issues/855) Add empty state to Dashboards and cleaned up styling for consistency with Analyze's layout
- [#856](https://gitlab.com/meltano/meltano/issues/856) Add contextual information to the Analyze Connection UI to aid user understanding
- [#800](https://gitlab.com/meltano/meltano/issues/800) Add save success feedback for connectors, entities, and connections
- [#817](https://gitlab.com/meltano/meltano/issues/817) Add [Meltano explainer video](https://www.youtube.com/watch?v=2Glsf89WQ5w) to the front page of Meltano.com

### Changes

- [#794](https://gitlab.com/meltano/meltano/issues/794) Update Snowflake fields to have descriptions and utilize tooltip UI
- [#853](https://gitlab.com/meltano/meltano/issues/853) Improve UX for multi-attribute ordering (wider sub-UI for easier reading, clear drop target, and clearer drag animation for reenforcing sorting interaction)
- [#735](https://gitlab.com/meltano/meltano/issues/735) Update Entities UI to only display entity selection "Configure" CTAs for installed (vs. previously all) extractors
- [#548](https://gitlab.com/meltano/meltano/issues/548) Update Meltano mission, vision and path to v1 on [roadmap page](https://meltano.com/docs/roadmap.html) of Meltano.com
- [#824](https://gitlab.com/meltano/meltano/issues/824) Update `meltano select` to use the unique `tap_stream_id` instead of the `stream` property for filtering streams. This adds support for taps with multiple streams with the same name, like, for example, the ones produced by `tap-postgres` when tables with the same name are defined in different schemas.
- [#842](https://gitlab.com/meltano/meltano/issues/842) Collapse Deployment section in the docs to be under [Installation](https://meltano.com/developer-tools/self-hosted-installation.html)

### Fixes

- [#855](https://gitlab.com/meltano/meltano/issues/855) Fix bug that duplicated a dashboard's `reportIds` that also prevented immediate UI feedback when reports were toggled (added or removed) from a dashboard via Analyze's "Add to Dashboard" dropdown
- [#851](https://gitlab.com/meltano/meltano/issues/851) Fix report saving and loading to work with filters and sortBy ordering
- [#852](https://gitlab.com/meltano/meltano/issues/852) Update Scheduling UI to have "Run" button at all times vs conditionally to empower users to run one-off ELT pipelines even if Airflow is installed
- [#852](https://gitlab.com/meltano/meltano/issues/852) Update Scheduling UI "Interval" column with CTA to install Airflow while communicating why via tooltip
- [#852](https://gitlab.com/meltano/meltano/issues/852) Fix initial Orchestration page hydration to properly reflect Airflow installation status
- [#831](https://gitlab.com/meltano/meltano/issues/831) Update `meltano elt` to exit with 1 and report dbt's exit code on an error message when dbt exits with a non-zero code.
- [#857](https://gitlab.com/meltano/meltano/issues/857) Update PluginDiscoveryService to use the cached `discovery.yml` when Meltano can not connect to `meltano.com` while trying to fetch a fresh version of the discovery file.
- [#850](https://gitlab.com/meltano/meltano/issues/850) Fix entities response so entities display as expected (as assumed this simple fix was due to our recent interceptor upgrade)
- [#800](https://gitlab.com/meltano/meltano/issues/800) Fix connector and connection settings to display saved settings by default while falling back and setting defaults if applicable

## 0.35.0 - (2019-08-05)

---

### New

- [!781](https://gitlab.com/meltano/meltano/merge_requests/781) Add new Advanced Tutorial on how to use tap-postgres with Meltano
- [#784](https://gitlab.com/meltano/meltano/issues/784) Add multiple attribute ordering with drag and drop ordering in the UI

### Changes

- [#784](https://gitlab.com/meltano/meltano/issues/784) As part of multiple attribute sorting and keeping the attributes and results sub-UIs in sync, we know autorun queries based on user interaction after the initial explicit "Run" button interaction

## 0.34.2 - (2019-08-01)

---

### Fixes

- [#821](https://gitlab.com/meltano/meltano/issues/821) Fix `meltano config` not properly loading settings defined in the `meltano.yml`
- [#841](https://gitlab.com/meltano/meltano/issues/841) Fix a problem when model names were mangled by the API

## 0.34.1 - (2019-07-30)

---

### Fixes

- [#834](https://gitlab.com/meltano/meltano/issues/834) Fixed a problem with the Meltano UI not having the proper API URL set

## 0.34.0 - (2019-07-29)

---

### New

- [#757](https://gitlab.com/meltano/meltano/issues/757) Update 'meltano permissions' to add support for GRANT ALL and FUTURE GRANTS on tables in schemas
- [#760](https://gitlab.com/meltano/meltano/issues/760) Update 'meltano permissions' to add support for granting permissions on VIEWs
- [#812](https://gitlab.com/meltano/meltano/issues/812) `meltano ui` will now stop stale Airflow workers when starting
- [#762](https://gitlab.com/meltano/meltano/issues/762) Added run ELT via the UI (manages multiple and simultaneous runs)
- [#232](https://gitlab.com/meltano/meltano/issues/232) Meltano now bundles Alembic migrations to support graceful database upgrades

### Changes

- [#828](https://gitlab.com/meltano/meltano/issues/828) Docker installation instructions have been dogfooded, clarified, and moved to Installation section
- [#944](https://gitlab.com/meltano/meltano/issues/944) Update the Transform step's default to "Skip"

### Fixes

- [#807](https://gitlab.com/meltano/meltano/issues/807) Fix filter input validation when editing saved filters
- [#822](https://gitlab.com/meltano/meltano/issues/822) Fix pipeline schedule naming via slugify to align with Airflow DAG naming requirements
- [#820](https://gitlab.com/meltano/meltano/issues/820) Fix `meltano select` not properly connecting to the system database
- [#787](https://gitlab.com/meltano/meltano/issues/787) Fix results sorting to support join tables
- [#832](https://gitlab.com/meltano/meltano/issues/832) Fix schedule creation endpoint to return properly typed response (this became an issue as a result of our recent case conversion interceptor)
- [#819](https://gitlab.com/meltano/meltano/issues/819) Running the Meltano UI using gunicorn will properly update the system database

## 0.33.0 - (2019-07-22)

---

### New

- [#788](https://gitlab.com/meltano/meltano/issues/788) Reydrate filters in Analyze UI after loading a saved report containing filters

### Changes

- [#804](https://gitlab.com/meltano/meltano/issues/804) Connection set in the Design view are now persistent by Design

### Fixes

- [#788](https://gitlab.com/meltano/meltano/issues/788) Properly reset the default state of the Analyze UI so stale results aren't displayed during a new analysis
- [!806](https://gitlab.com/meltano/meltano/merge_requests/806) Fix filters editing to prevent input for `is_null` and `is_not_null` while also ensuring edits to existing filter expressions types adhere to the same preventitive input.
- [#582](https://gitlab.com/meltano/meltano/issues/582) Remove the `export` statements in the default `.env` initialized by `meltano init`.
- [#816](https://gitlab.com/meltano/meltano/issues/816) Fix `meltano install` failing when connections where specified in the `meltano.yml`
- [#786](https://gitlab.com/meltano/meltano/issues/786) Fixed an issue with the SQL engine would mixup table names with join/design names
- [#808](https://gitlab.com/meltano/meltano/issues/808) Fix filter aggregate value with enforced number via `getQueryPayloadFromDesign()` as `input type="number"` only informs input keyboards on mobile, and does not enforce the Number type as expected

## 0.32.2 - (2019-07-16)

---

### New

- [#759](https://gitlab.com/meltano/meltano/issues/759) Added filtering functionality to the Analyze UI while additionally cleaning it up from a UI/UX lens

## 0.32.1 - (2019-07-15)

---

### Fixes

- [#792](https://gitlab.com/meltano/meltano/issues/792) Fix an error when trying to schedule an extractor that didn't expose a `start_date`.

## 0.32.0 - (2019-07-15)

---

### New

- [!718](https://gitlab.com/meltano/meltano/merge_requests/718) Add support for filters (WHERE and HAVING clauses) to MeltanoQuery and Meltano's SQL generation engine
- [#748](https://gitlab.com/meltano/meltano/issues/748) Added the `Connections` plugin to move the Analyze connection settings to the system database
- [#748](https://gitlab.com/meltano/meltano/issues/748) Added the `meltano config` command to manipulate a plugin's configuration

### Fixes

[!726](https://gitlab.com/meltano/meltano/merge_requests/726) Fixed InputDateIso8601's default value to align with HTML's expected empty string default

## 0.31.0 - (2019-07-08)

---

### New

- [#766](https://gitlab.com/meltano/meltano/issues/766) Add Codeowners file so that the "approvers" section on MRs is more useful for contributors
- [#750](https://gitlab.com/meltano/meltano/issues/750) Various UX updates (mostly tooltips) to make the configuration UI for scheduling orchestration easier to understand
- [#739](https://gitlab.com/meltano/meltano/issues/739) Updated `discovery.yml` for better consistency of UI order within each connector's settings (authentication -> contextual -> start/end dates). Improved various settings' `kind`, `label`, and `description`. Added a `documentation` prop to provide a documentation link for involved settings (temp until we have better first class support for more complex setting types)

### Fixes

- [#737](https://gitlab.com/meltano/meltano/issues/737) Fixed UI flash for connector settings when installation is complete but `configSettings` has yet to be set
- [#751](https://gitlab.com/meltano/meltano/issues/751) Fixed the Orchestrations view by properly checking if Airflow is installed so the correct directions display to the user

## 0.30.0 - (2019-07-01)

---

### New

- [#736](https://gitlab.com/meltano/meltano/issues/736) Add "Cancel", "Next", and a message to the entities UI when an extractor doesn't support discovery and thus entity selection
- [#730](https://gitlab.com/meltano/meltano/issues/730) Updated Analyze Models page UI with improved content organization so it is easier to use
- [#710](https://gitlab.com/meltano/meltano/issues/710) Updated connector (extractor and loader) settings with specific control type (text, password, email, boolean, and date) per setting, added form validation, and added an inference by default for password and token fields as a protective measure
- [#719](https://gitlab.com/meltano/meltano/issues/719) Added InputDateIso8601.vue component to standardize date inputs in the UI while ensuring the model data remains in Iso8601 format on the frontend.
- [#643](https://gitlab.com/meltano/meltano/issues/643) Updated `minimallyValidated` computeds so that new users are intentionally funneled through the pipelines ELT setup UI (previously they could skip past required steps)
- [#752](https://gitlab.com/meltano/meltano/issues/752) Fix the schedule having no start_date when the extractor didn't expose a `start_date` setting

### Fixes

- [!703](https://gitlab.com/meltano/meltano/merge_requests/703) Fix `ScheduleService` instantiation due to signature refactor

## 0.29.0 - (2019-06-24)

---

### New

- [#724](https://gitlab.com/meltano/meltano/issues/724) Add the `model-gitlab-ultimate` plugin to Meltano. It includes .m5o files for analyzing data available for Gitlab Ultimate or Gitlab.com Gold accounts (e.g. Epics, Epic Issues, etc) fetched using the Gitlab API. Repository used: https://gitlab.com/meltano/model-gitlab-ultimate
- [#723](https://gitlab.com/meltano/meltano/issues/723) Add proper signage and dedicated sub-navigation area in views/pages. Standardized the view -> sub-view markup relationships for consistent layout. Directory refactoring for improved organization.
- [#612](https://gitlab.com/meltano/meltano/issues/612) Move the plugins' configuration to the database, enabling configuration from the UI

### Changes

- [#636](https://gitlab.com/meltano/meltano/issues/636) Refactored connector logo related logic into a ConnectorLogo component for code cleanliness, reusability, and standardization
- [#728](https://gitlab.com/meltano/meltano/issues/728) Change error notification button link to open the bugs issue template

### Fixes

- [#718](https://gitlab.com/meltano/meltano/issues/718) Fix dynamically disabled transforms always running. Transforms can now be dynamically disabled inside a dbt package and Meltano will respect that. It will also respect you and your time.
- [#684](https://gitlab.com/meltano/meltano/issues/684) Enables WAL on SQLite to handle concurrent processes gracefully
- [#732](https://gitlab.com/meltano/meltano/issues/732) Fix plugin installation progress bar that wasn't updating upon installation completion

## 0.28.0 - (2019-06-17)

---

### New

- [!683](https://gitlab.com/meltano/meltano/issues/683) Add `--start-date` to `meltano schedule` to give the control over the catch up logic to the users
- [#651](https://gitlab.com/meltano/meltano/issues/651) Added model installation in the Analyze UI to bypass an otherwise "back to the CLI step"
- [#676](https://gitlab.com/meltano/meltano/issues/676) Add pipeline schedule UI for viewing and saving pipeline schedules for downstream use by Airflow/Orchestration

### Changes

- [#708](https://gitlab.com/meltano/meltano/issues/708) Enable `tap-gitlab` to run using Gitlab Ultimate and Gitlab.com Gold accounts and extract Epics and Epic Issues.
- [#711](https://gitlab.com/meltano/meltano/issues/711) Add new call to action for submitting an issue on docs site
- [#717](https://gitlab.com/meltano/meltano/issues/717) Enable `dbt-tap-gitlab` to run using Gitlab Ultimate and Gitlab.com Gold accounts and generate transformed tables that depend on Epics and Epic Issues.

### Fixes

- [#716](https://gitlab.com/meltano/meltano/issues/716) Fix entities UI so only installed extractors can edit selections
- [#715](https://gitlab.com/meltano/meltano/issues/715) Remove reimport of Bulma in `/orchestration` route to fix borked styling

## 0.27.0 - (2019-06-10)

---

### New

- [!640](https://gitlab.com/meltano/meltano/merge_requests/640) Google Analytics logo addition for recent tap-google-analytics Extractor addition
- [#671](https://gitlab.com/meltano/meltano/issues/671) Add the `tap-google-analytics` transform to Meltano. It is using the dbt package defined in https://gitlab.com/meltano/dbt-tap-google-analytics
- [#672](https://gitlab.com/meltano/meltano/issues/672) Add the `model-google-analytics` plugin to Meltano. It includes .m5o files for analyzing data fetched from the Google Analytics Reporting API. Repository used: https://gitlab.com/meltano/model-google-analytics
- [#687](https://gitlab.com/meltano/meltano/issues/687) Implemented a killswitch to prevent undefined behaviors when a Meltano project is not compatible with the installed `meltano` version

### Fixes

- [#661](https://gitlab.com/meltano/meltano/issues/661) Fixed empty UI for extractors that lack configuration settings by providing feedback message with actionable next steps
- [#663](https://gitlab.com/meltano/meltano/issues/663) Fixed Airflow error when advancing to Orchestration step after installing and saving a Loader configuration
- [#254](https://gitlab.com/meltano/meltano/issues/254) Fixed `meltano init` not working on terminal with cp1252 encoding
- [#254](https://gitlab.com/meltano/meltano/issues/254) Fixed `meltano add/install` crashing on Windows
- [#664](https://gitlab.com/meltano/meltano/issues/664) Minor CSS fix ensuring Airflow UI height is usable (side-effect of recent reparenting)
- [#679](https://gitlab.com/meltano/meltano/issues/679) Fix an issue with `meltano select` emitting duplicate properties when the property used the `anyOf` type
- [#650](https://gitlab.com/meltano/meltano/issues/650) Add `MELTANO_DISABLE_TRACKING` environment variable to disable all tracking
- [#670](https://gitlab.com/meltano/meltano/issues/670) Update tests to not send tracking events

## 0.26.0 - (2019-06-03)

---

### New

- [#603](https://gitlab.com/meltano/meltano/issues/603) `meltano select` now supports raw JSON Schema as a valid Catalog
- [#537](https://gitlab.com/meltano/meltano/issues/537) Add Extractor for Google Analytics (`tap-google-analytics`) to Meltano. It uses the tap defined in https://gitlab.com/meltano/tap-google-analytics/

### Changes

- [#621](https://gitlab.com/meltano/meltano/issues/621) Added new tutorial for tap-gitlab
- [#657](https://gitlab.com/meltano/meltano/issues/657) Update Analyze page to have single purpose views

### Fixes

- [#645](https://gitlab.com/meltano/meltano/issues/645) Fixed confusion around Loader Settings and Analytics DB Connector Settings
- [#580](https://gitlab.com/meltano/meltano/issues/580) Fixed `project_compiler` so the Analyze page can properly display custom topics
- [#658](https://gitlab.com/meltano/meltano/issues/658) Fixed the Analyze page when no models are present
- [#603](https://gitlab.com/meltano/meltano/issues/603) Fix an issue where `meltano select` would incorrectly report properties as excluded
- [#603](https://gitlab.com/meltano/meltano/issues/603) Fix an issue where `meltano select` incorrectly flatten nested properties
- [#553](https://gitlab.com/meltano/meltano/issues/553) Fix an issue where running `meltano select --list` for the first time would incorrectly report properties

### Break

## 0.25.0 - (2019-05-28)

---

### New

- [#586](https://gitlab.com/meltano/meltano/issues/586) `meltano ui` now automatically start Airflow if installed; Airflow UI available at `Orchestration`.
- [#592](https://gitlab.com/meltano/meltano/issues/592) Added baseline UX feedback via toast for uncaught API response errors with a link to "Submit Bug"
- [#642](https://gitlab.com/meltano/meltano/issues/642) Improved UX during extractor plugin installation so settings can be configured _during_ installation as opposed to waiting for the (typically lengthy) install to complete
- [!647](https://gitlab.com/meltano/meltano/merge_requests/647) Added preloader for occasional lengthy extractor loading and added feedback for lengthy entities loading
- [#645](https://gitlab.com/meltano/meltano/issues/645) Added an Analyze landing page to facilitate future sub-UIs including the Analyze database settings; Added proper Loader Settings UI.

### Fixes

- [#645](https://gitlab.com/meltano/meltano/issues/645) Fixed confusion around Loader Settings and Analyze database settings

## 0.24.0 - (2019-05-06)

---

### New

- [#622](https://gitlab.com/meltano/meltano/issues/622) Added ELT flow UI Routes & Deep Linking to advance user through next steps after each step's save condition vs. requiring them to manually click the next step to advance
- [#598](https://gitlab.com/meltano/meltano/issues/598) Updated color and greyscale use in the context of navigation and interactive elements to better communicate UI hierarchy
- [#607](https://gitlab.com/meltano/meltano/issues/607) Add "All/Default/Custom" button bar UI for improved entities selection UX
- [#32](https://gitlab.com/meltano/meltano-marketing/issues/32) Integrate Algolia Search for docs
- [#590](https://gitlab.com/meltano/meltano/issues/590) Add documentation for deploying Meltano in ECS
- [#628](https://gitlab.com/meltano/meltano/issues/628) Add documentation for tap-mongodb
- [!605](https://gitlab.com/meltano/meltano/merge_requests/605) Added tooltips for areas of UI that are WIP for better communication of a feature's status

### Changes

- [375](https://gitlab.com/meltano/meltano/issues/375) Meltano can now run on any host/port

### Fixes

- [#595](https://gitlab.com/meltano/meltano/issues/595) Fix `meltano invoke` not working properly with `dbt`
- [#606](https://gitlab.com/meltano/meltano/issues/606) Fix `SingerRunner.bookmark_state()` to properly handle and store the state output from Targets as defined in the Singer.io Spec.

## 0.23.0 - (2019-04-29)

---

### New

- [#32](https://gitlab.com/meltano/meltano-marketing/issues/32) Integrate Algolia Search for docs

### Changes

- [#522](https://gitlab.com/meltano/meltano/issues/522) Update Carbon tutorial with new instructions and screenshots

## 0.22.0 - (2019-04-24)

---

### New

- [#477](https://gitlab.com/meltano/meltano/issues/477) Add ability for users to sign up for email newsletters
- [!580](https://gitlab.com/meltano/meltano/merge_requests/580) Add sorting to plugins for improved UX, both UI via extractors/loaders/etc. and `meltano discover all` benefit from sorted results
- [!528](https://gitlab.com/meltano/meltano/issues/528) Add documentation for RBAC alpha feature and environment variables

### Changes

- [#588](https://gitlab.com/meltano/meltano/issues/588) Updated core navigation and depth hierarchy styling to facilitate main user flow and improved information architecture
- [#591](https://gitlab.com/meltano/meltano/issues/591) Revert #484: remove `meltano ui` being run outside a Meltano project.
- [#584](https://gitlab.com/meltano/meltano/issues/584) Initial v1 for enabling user to setup ELT linearly through the UI via a guided sequence of steps

### Fixes

- [#600](https://gitlab.com/meltano/meltano/issues/600) Fix a bug with meltano select when the extractor would output an invalid schema
- [#597](https://gitlab.com/meltano/meltano/issues/597) Automatically open the browser when `meltano ui` is run

## 0.21.0 - (2019-04-23)

---

### New

- [#477](https://gitlab.com/meltano/meltano/issues/477) Add ability for users to sign up for email newsletters

### Changes

- [#591](https://gitlab.com/meltano/meltano/issues/591) Revert #484: remove `meltano ui` being run outside a Meltano project.

## 0.20.0 - (2019-04-15)

---

### New

- Add documentation on custom transformations and models. Link to Tutorial: https://www.meltano.com/tutorials/create-custom-transforms-and-models.html

## 0.19.1 - (2019-04-10)

---

### New

- [#539](https://gitlab.com/meltano/meltano/issues/539) Add Tutorial for "Using Jupyter Notebooks" with Meltano
- [#534](https://gitlab.com/meltano/meltano/issues/534) Add UI entity selection for a given extractor
- [#520](https://gitlab.com/meltano/meltano/issues/520) Add v1 UI for extractor connector settings
- [#486](https://gitlab.com/meltano/meltano/issues/486) Add the `model-gitlab` plugin to Meltano. It includes .m5o files for analyzing data fetched using the Gitlab API. Repository used: https://gitlab.com/meltano/model-gitlab
- [#500](https://gitlab.com/meltano/meltano/issues/500) Add the `model-stripe` plugin to Meltano. It includes .m5o files for analyzing data fetched using the Stripe API. Repository used: https://gitlab.com/meltano/model-stripe
- [#440](https://gitlab.com/meltano/meltano/issues/440) Add the `model-zuora` plugin to Meltano. It includes .m5o files for analyzing data fetched using the Zuora API. Repository used: https://gitlab.com/meltano/model-zuora
- [#541](https://gitlab.com/meltano/meltano/issues/541) Add a 404 page for missing routes on the web app

### Fixes

- [#576](https://gitlab.com/meltano/meltano/issues/576) Fix switching between designs now works
- [#555](https://gitlab.com/meltano/meltano/issues/555) Fix `meltano discover` improperly displaying plugins
- [#530](https://gitlab.com/meltano/meltano/issues/530) Fix query generation for star schemas
- [#575](https://gitlab.com/meltano/meltano/issues/575) Move Airflow configuration to .meltano/run/airflow
- [#571](https://gitlab.com/meltano/meltano/issues/571) Fix various routing and API endpoint issues related to recent `projects` addition

## 0.19.0 - (2019-04-08)

---

### New

- [#513](https://gitlab.com/meltano/meltano/issues/513) Added initial e2e tests for the UI
- [#431](https://gitlab.com/meltano/meltano/issues/431) Add the `tap-zendesk` transform to Meltano. It is using the dbt package defined in https://gitlab.com/meltano/dbt-tap-zendesk
- [484](https://gitlab.com/meltano/meltano/issues/484) Updated `meltano ui` to automatically launch the UI, and projects from the UI (previously only an option in the CLI)
- [#327](https://gitlab.com/meltano/meltano/issues/327) Add `meltano add --custom` switch to enable integration of custom plugins
- [#540](https://gitlab.com/meltano/meltano/issues/540) Add CHANGELOG link in intro section of the docs
- [#431](https://gitlab.com/meltano/meltano/issues/431) Add the `model-zendesk` plugin to Meltano. It includes .m5o files for analyzing data fetched using the Zendesk API. Repository used: https://gitlab.com/meltano/model-zendesk
- [!544](https://gitlab.com/meltano/meltano/merge_requests/544) Add support for extracting data from CSV files by adding [tap-csv](https://gitlab.com/meltano/tap-csv) to Meltano
- [#514](https://gitlab.com/meltano/meltano/issues/514) Add 'airflow' orchestrators plugin to enable scheduling
- Add the `tap-zuora` transform to Meltano. It is using the dbt package defined in https://gitlab.com/meltano/dbt-tap-zuora

### Changes

- [#455](https://gitlab.com/meltano/meltano/issues/455) Add documentation about `target-snowflake`

### Fixes

- [#507](https://gitlab.com/meltano/meltano/issues/507) Ensure design name and table name don't need to match so multiple designs can leverage a single base table
- [#551](https://gitlab.com/meltano/meltano/issues/551) Fix HDA queries generated when an attribute is used both as a column and as an aggregate.
- [#559](https://gitlab.com/meltano/meltano/issues/559) Add support for running custom transforms for taps without default dbt transforms.

## 0.18.0 - (2019-04-02)

---

### New

- [#432](https://gitlab.com/meltano/meltano/issues/432) Add the `tap-zuora` transform to Meltano. It is using the dbt package defined in https://gitlab.com/meltano/dbt-tap-zuora

### Changes

- Remove Snowflake references from advanced tutorial.
- [#2 dbt-tap-zuora](https://gitlab.com/meltano/dbt-tap-zuora/issues/2) Remove custom SFDC related attributes from Zuora Account and Subscription Models
- Update [Contributing - Code Style](https://meltano.com/docs/contributing.html#code-style) documentation to including **pycache** troubleshooting

### Fixes

- [#529](https://gitlab.com/meltano/meltano/issues/529) Resolve "SFDC Tutorial - ELT Fails due to invalid schema.yml" by [#4 dbt-tap-salesforce](https://gitlab.com/meltano/dbt-tap-salesforce/issues/4) removing the schema.yml files from the dbt models for tap-salesforce.
- [#502](https://gitlab.com/meltano/meltano/issues/502) Fix the situation where an m5o has no joins, the design still will work.

## 0.17.0 - (2019-03-25)

---

### New

- [#485](https://gitlab.com/meltano/meltano/issues/485) Added various UI unit tests to the Analyze page
- [#370](https://gitlab.com/meltano/meltano/issues/370) Enabled authorization using role-based access control for Designs and Reports

### Changes

- [#283](https://gitlab.com/meltano/meltano/issues/283) Silence pip's output when there is not error
- [#468](https://gitlab.com/meltano/meltano/issues/468) Added reminder in docs regarding the need for `source venv/bin/activate` in various situations and added minor copy updates

### Fixes

- [#433](https://gitlab.com/meltano/meltano/issues/433) Add the `sandbox` configuration to `tap-zuora`.
- [#501](https://gitlab.com/meltano/meltano/issues/501) Fix `meltano ui` crashing when the OS ran out of file watcher.
- [#510](https://gitlab.com/meltano/meltano/issues/510) Fix an issue when finding the current Meltano project in a multi-threaded environment.
- [#494](https://gitlab.com/meltano/meltano/issues/494) Improved documentation around tutorials and Meltano requirements
- [#492](https://gitlab.com/meltano/meltano/issues/492) A few small contextual additions to help streamline the release process
- [#503](https://gitlab.com/meltano/meltano/issues/503) Fix a frontend sorting issue so the backend can properly generate an up-to-date query

## 0.16.0 - (2019-03-18)

---

### New

- Add support for extracting data from Gitlab through the updated tap-gitlab (https://gitlab.com/meltano/tap-gitlab)
- Add the `tap-gitlab` transform to Meltano. It is using the dbt package defined in https://gitlab.com/meltano/dbt-tap-gitlab
- Add "Copy to Clipboard" functionality to code block snippets in the documentation
- Add the `tap-stripe` transform to Meltano. It is using the dbt package defined in https://gitlab.com/meltano/dbt-tap-stripe
- Add new command `meltano add model [name_of_model]`
- Add models to the available plugins

### Changes

- Various documentation [installation and tutorial improvements](https://gitlab.com/meltano/meltano/issues/467#note_149858308)
- Added troubleshooting button to help users add context to a pre-filled bug issue

### Fixes

- Fix the API database being mislocated
- Replaced the stale Meltano UI example image in the Carbon Emissions tutorial
- 473: Fix the docker image (meltano/meltano) from failing to expose the API

## 0.15.1 - (2019-03-12)

---

### Fixes

- locks down dependencies for issues with sqlalchemy snowflake connector

## 0.15.0 - (2019-03-11)

---

### New

- Add Salesforce Tutorial to the docs
- Add documentation for the permissions command
- Add tracking for the `meltano ui` command

### Fixes

- Updated analytics to properly recognize SPA route changes as pageview changes

## 0.14.0 - (2019-03-04)

---

### New

- Update stages table style in docs
- Add custom transforms and models tutorial to the docs

### Changes

- Add api/v1 to every route
- Update DbtService to always include the my_meltano_project model when transform runs

### Fixes

- Resolved duplicate display issue of Dashboards and Reports on the Files page
- Removed legacy `carbon.dashboard.m5o` (regression from merge)
- Updated dashboards and reports to use UI-friendly name vs slugified name
- Fix minor clipped display issue of right panel on `/settings/database`
- Fix minor display spacing in left panel of Settings
- Fix dashboard page to properly display a previously active dashboard's updated reports
- Fix pre-selected selections for join aggregates when loading a report
- Fix charts to display multiple aggregates (v1)
- Fix 404 errors when refreshing the frontend
- Fix a regression where the Topics would not be shown in the Files page

## 0.13.0 - (2019-02-25)

---

### New

- Add the `tap-salesforce` transform to Meltano. It is using the dbt package defined in https://gitlab.com/meltano/dbt-tap-salesforce
- Add m5o model and tables for tap-salesforce
- Updated the deep-link icon (for Dashboards/Reports on the Files page)

### Changes

- Polished the RBAC view, making it clearer the feature is experimental.
- Rename "Models" to "Topics"
- Use the current connection's schema when generating queries at run time for Postgres Connections.
- Add support for multiple Aggregates over the same attribute when generating HDA queries.

## 0.12.0 - (2019-02-21)

---

### New

- UI cleanup across routes (Analyze focus) and baseline polish to mitigate "that looks off comments"
- Update installation and contributing docs
- Meltano implement role-based access control - [!368](https://gitlab.com/meltano/meltano/merge_requests/368)
- Add version CLI commands for checking current Meltano version
- Add deep linking to dashboards
- Add deep linking to reports

### Fixes

- Fixed a problem when environment variables where used as default values for the CLI - [!390](https://gitlab.com/meltano/meltano/merge_requests/390)
- Fixed dashboards initial load issue due to legacy (and empty) `carbon.dashboard.m5o` file
- New standardized approach for `.m5o` id generation (will need to remove any dashboard.m5o and report.m5o)

## 0.11.0 - (2019-02-19)

---

### New

- Update installation and contributing docs
- Add support for generating Hyper Dimensional Aggregates (HDA)
- Add internal Meltano classes for representing and managing Designs, Table, Column, Aggregate, Definitions, and Query definitions

### Changes

- Move core functionality out of `api/controllers` to `/core/m5o` (for m5o and m5oc management) and `/core/sql` (for anything related to sql generation)

### Fixes

- Fixed a problem when environment variables where used as default values for the CLI - [!390](https://gitlab.com/meltano/meltano/merge_requests/390)

## 0.10.0 - (2019-02-12)

---

### New

- Add gunicorn support for Meltano UI as a WSGI application - [!377](https://gitlab.com/meltano/meltano/merge_requests/377)
- Meltano will now generate the minimal joins when building SQL queries - [!382](https://gitlab.com/meltano/meltano/merge_requests/382)

### Changes

- Add analytics to authentication page
- Meltano will now use SQLite for the job log. See https://meltano.com/docs/architecture.html#job-logging for more details.
- Removed manual `source .env` step in favor of it running automatically

### Fixes

- Meltano will correctly source the `.env`
- fixed charts to render as previously they were blank
- Fixed Analyze button groupd CSS to align as a single row

### Breaks

- Meltano will now use SQLite for the job log. See https://meltano.com/docs/architecture.html#job-logging for more details.
- URL routing updates ('/model' to '/files', removed currently unused '/extract', '/load', '/transform' and '/project/new')

## 0.9.0 - (2019-02-05)

---

### New

- add ability to save reports
- add ability to update an active report during analysis
- add ability to load reports
- add dashboards page and related add/remove report functionality

### Changes

- Generate default `Meltano UI` connection for the `meltano.db` SQLite DB when a new project is created with `meltano init`
- updated main navigation to Files, Analysis, and Dashboards
- Update the `meltano permissions grant` command to fetch the existing permissions from the Snowflake server and only return sql commands for permissions not already assigned
- Add `--diff` option to the `meltano permissions grant` command to get a full diff with the permissions already assigned and new ones that must be assigned

### Fixes

- Entry model definition correctly defines `region_id`.
- Updated the Fundamentals documentation section regarding reports
- Fixed Files page for empty state of Dashboards and Reports
- Fixed Analyze page's left column to accurately preselect columns and aggregates after loading a report

## 0.8.0 - (2019-01-29)

---

### New

- Add tracking of anonymous `meltano cli` usage stats to Meltano's Google Analytics Account
- Add `project_config.yml` to all meltano projects to store concent for anonymous usage tracking and the project's UUID

### Changes

- Add `--no_usage_stats` option to `meltano init <project_name>` to allow users to opt-out from anonymous usage stats tracking
- Bundled Meltano models are now SQLite compatible.

## 0.7.0 - (2019-01-22)

---

### New

- Added basic authentication support for meltano ui.
- Meltano will now automatically source the .env
- Updated docs with `.m5o` authoring requirements and examples
- add support for timeframes in tables
- add basic analytics to understand usage
- add disabled UI for the lack of timeframes support in sqlite
- update Results vs. SQL UI focus based on a results response or query update respectively

### Changes

- Meltano will now discover components based on `https://meltano.com/discovery.yml`
- sample designs are now packaged with meltano

### Fixes

- Updated mobile menu to work as expected
- Updated tutorial docs with improved CLI commands and fixed the host setting to `localhost`

## 0.6.1 - (2019-01-15)

---

## 0.6.0 - (2019-01-15)

---

### New

- add new command `meltano add transform [name_of_dbt_transformation]`
- add transforms to the available plugins

### Changes

- Auto install missing plugins when `meltano elt` runs
- Terminology updates for simpler understanding

### Fixes

- Edit links on the bottom of doc pages are working now

### Breaks

- Updated docs tutorial bullet regarding inaccurate "Validate" button

## 0.5.0 - (2019-01-09)

---

### New

- ensure `meltano init <project-name>` runs on windows
- settings ui now provides sqlite-specific controls for sqlite dialect
- add `target-sqlite` to available loaders for meltano projects
- add new command `meltano add transformer [name_of_plugin]`
- add transformers (dbt) to the available plugins

### Changes

- extractors and loaders are arguments in the elt command instead of options
- `meltano www` is now `meltano ui`
- remove dbt installation from `meltano init`
- move everything dbt related under `transform/`
- update `meltano elt` to not run transforms by default
- update `meltano elt` to auto generate the job_id (job_id has been converted to an optional argument)

### Fixes

- left joins now work correctly in analyze.
- fixed broken sql toggles in analyze view
- fixed sql output based on sql toggles in analyze view

## 0.4.0 - (2019-01-03)

---

### New

- add Using Superset with Meltano documentation

## 0.3.3 - (2018-12-21)

---

## 0.3.2 - (2018-12-21)

---

## 0.3.1 - (2018-12-21)

---

### Changes

- add default models for 'tap-carbon-intensity'.
- Meltano Analyze is now part of the package.
- removes database dependency from Meltano Analyze and uses .ma files
- update the error message when using Meltano from outside a project - [!238](https://gitlab.com/meltano/meltano/merge_requests/238)

## 0.3.0 - (2018-12-18)

---

### New

- updated Settings view so each database connection can be independently disconnected
- add `meltano select` to manage what is extracted by a tap.

### Changes

- documentation site will utilize a new static site generation tool called VuePress

- meltano.com will be deployed from the meltano repo

### Fixes

- model dropdown now updates when updating database (no longer requires page refresh)
- prevent model duplication that previously occurred after subsequent "Update Database" clicks

## 0.2.2 - (2018-12-11)

---

### Changes

- documentation site will utilize a new static site generation tool called VuePress
- first iteration of joins (working on a small scale)

## 0.2.1 - (2018-12-06)

---

### Fixes

- resolve version conflict for `idna==2.7`
- fix the `discover` command in the docker images
- fix the `add` command in the docker images
- fix module not found for meltano.core.permissions.utils

## 0.2.0 - (2018-12-04)

---

### New

- add `meltano permissions grant` command for generating permission queries for Postgres and Snowflake - [!90](https://gitlab.com/meltano/meltano/merge_requests/90)
- add 'tap-stripe' to the discovery

### Changes

- demo with [carbon intensity](https://gitlab.com/meltano/tap-carbon-intensity), no API keys needed
- .ma file extension WIP as alternative to lkml

### Fixes

- fix order in Meltano Analyze

## 0.1.4 - (2018-11-27)

### Fixes

- add default values for the 'www' command - [!185](https://gitlab.com/meltano/meltano/merge_requests/185)
- add CHANGELOG.md
- fix a problem with autodiscovery on taps - [!180](https://gitlab.com/meltano/meltano/merge_requests/180)

### Changes

- move the 'api' extra package into the default package
- add 'tap-fastly' to the discovery

---

## 0.1.3

### Changes

- remove `setuptools>=40` dependency
- `meltano` CLI is now in the `meltano` package

## 0.1.2

### Fixes

- target output state is now saved asynchronously

## 0.1.1

### Changes

- initial release<|MERGE_RESOLUTION|>--- conflicted
+++ resolved
@@ -3,11 +3,8 @@
 All notable changes to this project will be documented in this file.
 This project adheres to [Semantic Versioning](http://semver.org/) and [Keep a Changelog](http://keepachangelog.com/).
 
-<<<<<<< HEAD
-=======
-
-
->>>>>>> d4fe250d
+
+
 ## Unreleased
 
 ---
