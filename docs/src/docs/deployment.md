# Deployment

<<<<<<< HEAD
When it is time to deploy Meltano to a production environment, you can find instructions for the respective applications and workflows below.

## Meltano UI

Meltano UI consist of a Flask API and a Vue.js front-end application, which are both included in the `meltano` package. In other words, the Flask API is not exposed at a project level and any customizations needed must be done at the package level.

To run Meltano in production, we recommend using [gunicorn](http://docs.gunicorn.org/en/stable/install.html) for setting up your HTTP Server.
=======
## Amazon Web Services (AWS)

::: warning Prerequisites
This guide assumes that you have a functioning Docker image where your Meltano project is already bundled with the Meltano installation. To track this issue, follow [meltano#624](https://gitlab.com/meltano/meltano/issues/624).
:::

In this section, we will be going over how you can deploy a Meltano Docker image to AWS.
>>>>>>> 11917999

### Setting Up Elastic Container Service (ECS)

1. Login to [AWS Console](https://console.aws.amazon.com)
1. Search for [ECS](https://console.aws.amazon.com/ecs) and click on the link

![](/screenshots/aws-ecs.png)

<<<<<<< HEAD
::: warning Note
This is an example invocation of gunicorn, please refer to
the [gunicorn documentation](http://docs.gunicorn.org/en/stable/settings.html) for more details.
:::

```bash
# ALWAYS run Meltano UI in production mode when it is accessible externally
$ export FLASK_ENV=production

# Start gunicorn with 4 workers, alternatively you can use `$(nproc)`
$ gunicorn -c python:meltano.api.wsgi.config -w 4 meltano.api.wsgi:app
```

=======
#### Define container and task

![](/screenshots/aws-ecs-getting-started.png)

1. We will create a new "Container definition" by clicking on the `Configure` button in the "custom" card
1. Fill out the form with the following data:
  - **Container name**: Meltano
  - **Image**: YOUR_DOCKER_IMAGE_URL
    - Examples:
      - docker.io/namespace/image-name:tag
      - registry.gitlab.com/namespace/project/image-name:tag
  - **Memory Limits (MiB)**: Soft limit 1024
  - **Port mappings**: 5000 tcp
1. Click `Update` button to finish setting up your container defintion
1. Click `Edit` next to the "Task defintion" heading
1. Update the form with the following:
  - **Task definition name**: meltano-run
  - **Network mode**: awsvpc
  - **Task execution role**: ecsTaskExecutionRole
  - **Compatibilities**: FARGATE
  - **Task memory**: 1GB (1024)
  - **Task CPU**: 0.25 vCPU (256)
1. Click `Next` to move to the next step

#### Review service properties 

![](/screenshots/aws-ecs-review-service.png)

1. Verify that the properties are as follows:
  - **Service name**: meltano-service
  - **Number of desired tasks**: 1
  - **Security group**: Automatically create new
  - **Load balancer type**: None
1. Click `Next` to move on to the next step

#### Configure your cluster

The main configuration here is the `Cluster name`. We provide a suggestion below, but feel free to name it as you wish.

  - **Cluster name**: meltano-cluster
  - **VPC ID**: Automatically create new
  - **Subnets**: Automatically create new

#### Review cluster configuration

After you click `Next`, you will have the opportunity to review all of the properties that you set. Once you confirm that the settings are correct, click `Create` to setup your ECS.

You should now see a page where Amazon prepares the services we configured. There will be spinning icons on the right of each service that will live update as it finished. Once you see everything has setup properly, you're cluster has been successfully deployed!

#### Final steps

![](/screenshots/aws-ecs-final-steps.png)

1. Open the page with your cluster
1. Click on the "Tasks" tab
1. You should see a task that has a status of `RUNNING` for "Last Status"
1. Click on the Task ID link (e.g., 0b35dea-3ca..)
1. Under "Network", you can find the URL for your instance under "Public IP" (e.g., 18.18.134.18)
1. Open a new tab in your browser and visit this new URL with port 5000 (e.g., 18.18.134.18:5000)

::: tip
The IP address can be mapped to a domain using Route53. We will be writing up a guide on how to do this. You can follow along at [meltano#625](https://gitlab.com/meltano/meltano/issues/625).
:::

#### Configure network access

::: tip
This section is only necessary if you do not have a Security Group that allows for port 5000 inbound.
:::

Once you complete the cluster setup, you should be brought to the detail page for the service. You should be default on a tab called "Details" with a "Network Access" section.

1. Locate the "Details" tab
1. Under "Network Access", click on the link next to "Security Groups" (e.g., sg-f0dj093dkjf10)
1. This should open a new tab with your security group
1. Click on the "Inbound Rules" tab on the bottom of the page
1. Click "Edit Rules"
1. Delete any existing rules
1. Click "Add Rule" with the following properties:
  - **Type**: Custom TCP Rule
  - **Protocol**: TCP
  - **Port Range**: 5000
  - **Source**: Custom 0.0.0.0/0
1. Click `Save rules`

## Coming Next

- Creating a data warehouse for Meltano
- Running ELT in the Cloud
- Growing and Scaling Meltano
- Running Meltano with AWS EC2
- Using AWS Lambda with Meltano
>>>>>>> 11917999
<|MERGE_RESOLUTION|>--- conflicted
+++ resolved
@@ -1,14 +1,5 @@
 # Deployment
 
-<<<<<<< HEAD
-When it is time to deploy Meltano to a production environment, you can find instructions for the respective applications and workflows below.
-
-## Meltano UI
-
-Meltano UI consist of a Flask API and a Vue.js front-end application, which are both included in the `meltano` package. In other words, the Flask API is not exposed at a project level and any customizations needed must be done at the package level.
-
-To run Meltano in production, we recommend using [gunicorn](http://docs.gunicorn.org/en/stable/install.html) for setting up your HTTP Server.
-=======
 ## Amazon Web Services (AWS)
 
 ::: warning Prerequisites
@@ -16,7 +7,6 @@
 :::
 
 In this section, we will be going over how you can deploy a Meltano Docker image to AWS.
->>>>>>> 11917999
 
 ### Setting Up Elastic Container Service (ECS)
 
@@ -25,21 +15,6 @@
 
 ![](/screenshots/aws-ecs.png)
 
-<<<<<<< HEAD
-::: warning Note
-This is an example invocation of gunicorn, please refer to
-the [gunicorn documentation](http://docs.gunicorn.org/en/stable/settings.html) for more details.
-:::
-
-```bash
-# ALWAYS run Meltano UI in production mode when it is accessible externally
-$ export FLASK_ENV=production
-
-# Start gunicorn with 4 workers, alternatively you can use `$(nproc)`
-$ gunicorn -c python:meltano.api.wsgi.config -w 4 meltano.api.wsgi:app
-```
-
-=======
 #### Define container and task
 
 ![](/screenshots/aws-ecs-getting-started.png)
@@ -131,5 +106,4 @@
 - Running ELT in the Cloud
 - Growing and Scaling Meltano
 - Running Meltano with AWS EC2
-- Using AWS Lambda with Meltano
->>>>>>> 11917999
+- Using AWS Lambda with Meltano