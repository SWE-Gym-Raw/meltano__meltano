---
title: Cloud Command Line
description: Interact with Meltano Cloud projects from the command line.
layout: doc
sidebar_position: 5
---

:::info

<p>
  <strong>Meltano Cloud is currently in Beta.</strong>
</p>
<p>
  While in Beta, functionality is not guaranteed and subject to change. <br />{" "}
  If you're interested in using Meltano Cloud please join our{" "}
  <a href="https://meltano.com/cloud/">waitlist</a>.
</p>

:::

## `config`

The `config` command provides an interface for managing project configuration and secrets.
The `config` command supports the setting of environment variables via the `env` command group.

### `env`

Values set via this interface will be injected as Environment Variables into tasks run within the associated project.
Once `set`, values cannot be viewed.
If you are unsure of the current value of an env var, use the `set` command to set a known value.

The `list` subcommand provides an interface to see existing set env var keys:

```sh
meltano-cloud config env list --limit 5

TAP_GITHUB_AUTH_TOKEN
TAP_GITHUB_USER_AGENT
```

The `set` subcommand provides an interface to set new, or override existing, env var values.

```sh
meltano-cloud config env set --key TAP_GITHUB_AUTH_TOKEN --value 'my_super_secret_auth_token'
```

The `delete` subcommand provides an interface to delete env vars:

```sh
meltano-cloud config env delete TAP_GITHUB_AUTH_TOKEN
```

### Reserved Variables

See the [reserved variables](/cloud/platform#reserved-variables) docs for more details on variables that are reserved for use by Meltano Cloud.

### `notification`

The `notification` subcommand provides a way for managing your [Meltano Cloud notifications](concepts#meltano-cloud-notifications).

#### `list`

List all notifications configured for your current default project or organization.

```sh
<<<<<<< HEAD
$ meltano cloud config notification list
=======
$ meltano-cloud config notification list
>>>>>>> 91346643
╭──────────────────────────┬─────────┬──────────┬─────────────────────────────────────────╮
│ Recipient                │ Type    │ Status   │ Filters                                 │
├──────────────────────────┼─────────┼──────────┼─────────────────────────────────────────┤
│ dragon@meltano.com       │ email   │ active   │ N/A                                     │
│ https://melty            │ webhook │ active   │ [{'events': ['job_run'], 'status': []}] │
╰──────────────────────────┴─────────┴──────────┴─────────────────────────────────────────╯
```

#### **Notification System Limitations**

The notification system has a few limitations that should be taken into consideration:

- **Unique Notifications**: Currently, our system permits only a single notification per recipient within each scope, 'organization' or 'project'.
- **Notification Overwrite**: If you attempt to set another notification for the same recipient within the same scope, the new notification will overwrite the existing one. In other words, setting a second notification won't create a new notification, but rather modify the existing one.

#### `set`

Set a new notification or override an existing one.

##### Case-Sensitivity in Values

Take note that all the values in the commands and configuration settings are case-sensitive. This means job_created, Job_Created, and JOB_CREATED would be considered as different events. Please ensure to use the correct casing to avoid configuration issues or unexpected behaviors.


Interactive mode
```sh
<<<<<<< HEAD
meltano cloud config notification set <type>
=======
meltano-cloud config notification set <type>
>>>>>>> 91346643
```

Non-interactive mode:
```sh
<<<<<<< HEAD
meltano cloud config notification set <type> --recipient <target_recipient> --filter <filter>
=======
meltano-cloud config notification set <type> --recipient <target_recipient> --filter <filter>
>>>>>>> 91346643
````

**`options`**

`--recipient` (Required): The recipient to send the notification to.

`--filter`: An optional filter you want to check against, you can supply multiple filters which will all be joined as an OR expression.
Values within the filter are validated as an AND Expression.

**Job Failures**

To subscribe only to job failures you would run
```sh
<<<<<<< HEAD
meltano cloud config notification set webhook --recipient http://test+melty --filter '{"events": ["job_run"], "status": ["failed"]}'
=======
meltano-cloud config notification set webhook --recipient http://test+melty --filter '{"events": ["job_run"], "status": ["failed"]}'
>>>>>>> 91346643
```



#### `update`

Update an existing notification.

```sh
<<<<<<< HEAD
meltano cloud notification update webhook --recipient <old_url> --new <new_recipient> --status <status>
=======
meltano-cloud config notification update webhook --recipient <old_url> --new <new_recipient> --status <status>
>>>>>>> 91346643
```

**`options`**


`--recipient` (Required): The recipient of the notification to update.

`--new`: The new recipient value

`--status`: The new status of the notification (either 'active' or 'inactive')

```sh
<<<<<<< HEAD
meltano cloud config notification update --recipient http://test+melty --new http://test+better --status inactive
=======
meltano-cloud config notification update --recipient http://test+melty --new http://test+better --status inactive
>>>>>>> 91346643
```

The above example updates the notification that was configured to send to `http://test+melty`. It changes the recipient to `http://test+better` and sets the status to inactive.

#### `delete`
Delete an existing notification

```
<<<<<<< HEAD
meltano cloud notification delete webhook --recipient <webhook_url>
=======
meltano-cloud config notification delete webhook --recipient <webhook_url>
>>>>>>> 91346643
```

**`options`**

`--recipient` (Required): The recipient of the notification you are trying to delete


## `deployment`

The `deployment` command provides an interface for managing [Meltano Cloud deployments](concepts#meltano-cloud-deployments) for your projects.

Create a new deployment interactively:

```sh
meltano-cloud deployment create
```

Create a new deployment non-interactively:

```sh
meltano-cloud deployment create --name 'my-dev-deployment' --environment 'dev' --git-rev 'develop'
```

The above example creates a new deployment named `my-dev-deployment` for the Meltano environment named `dev`, using the `develop` branch of the project's git repository. Note that the Meltano environment name must match what is in `meltano.yml`.

:::info

<p>
  If your deployment is failing you can try running{" "}
  <a href="/reference/command-line-interface#compile">`meltano compile`</a> to
  confirm that your configuration files are valid. Also double check that you
  have schedules configured, otherwise the deployment will throw an error.
</p>

:::

List deployments:

```sh
$ meltano-cloud deployment list
╭───────────┬──────────┬───────────────┬───────────────────┬────────────────────┬───────────────────────╮
│  Default  │ Name     │ Environment   │ Tracked Git Rev   │ Current Git Hash   │ Last Deployed (UTC)   │
├───────────┼──────────┼───────────────┼───────────────────┼────────────────────┼───────────────────────┤
│           │ prod     │ prod          │ main              │ 0fa3aab            │ 2023-05-30 16:52:44   │
│     X     │ staging  │ staging       │ main              │ a3268dd            │ 2023-05-31 11:14:34   │
│           │ 1234-xyz │ dev           │ feat/1234-xyz     │ d105f18            │ 2023-06-01 03:57:31   │
╰───────────┴──────────┴───────────────┴───────────────────┴────────────────────┴───────────────────────╯
```

Delete a deployment:

```sh
meltano-cloud deployment delete --name 'my-dev-deployment'
```

Use a deployment as the default deployment for other commands:

```sh
meltano-cloud deployment use --name 'my-dev-deployment'
```

Selecting a default deployment can also be done interactively:

```sh
meltano-cloud deployment use
```

Currently Meltano Cloud doesn't automatically sync updates to [schedules](/guide/orchestration#create-a-schedule) stored in your `meltano.yml` file or changes to your tracked branch.
If you've made a change to your schedules configuration or tracked branch and would like them to be re-deployed to Meltano Cloud you can run the following:

```sh
meltano-cloud deployment update --name prod
```

You can then confirm the deployment is on the correct revision of your tracked branch by running the following:

```sh
meltano-cloud deployment list
```

## `docs`

Opens the Meltano Cloud documentation in the system browser.

```sh
meltano-cloud docs
```

## `history`

Display the history of executions for a project.

```sh
$ meltano-cloud history --limit 3
╭──────────────────────────────────┬─────────────────┬──────────────┬─────────────────────┬──────────┬────────────╮
│ Execution ID                     │ Schedule Name   │ Deployment   │ Executed At (UTC)   │ Result   │ Duration   │
├──────────────────────────────────┼─────────────────┼──────────────┼─────────────────────┼──────────┼────────────┤
│ 15e1cbbde6b2424f86c04b237291d652 │ daily           │ sandbox      │ 2023-03-22 00:04:49 │ Success  │ 00:05:08   │
│ ad2b34087e7c4332a1398321552f2a82 │ daily           │ sandbox      │ 2023-03-22 00:03:23 │ Failed   │ 00:10:13   │
│ 695de7b041b445f5a46a7aac1d0879b9 │ daily           │ sandbox      │ 2023-03-21 15:44:55 │ Failed   │ 00:08:09   │
╰──────────────────────────────────┴─────────────────┴──────────────┴─────────────────────┴──────────┴────────────╯

# Display the last 12 hours of executions
$ meltano-cloud history --lookback 12h

# Display the last week of executions
$ meltano-cloud history --lookback 1w

# Display the last hour and a half of executions
$ meltano-cloud history --lookback 1h30m

# Display the executions for the schedule named "daily"
$ meltano-cloud history --schedule daily

# Display the executions for schedules starting with "da"
$ meltano-cloud history --schedule-prefix da

# Display the executions for schedules containing the word "slack"
# Can also use `--filter`
$ meltano-cloud history --schedule-contains slack

# Display the executions for the deployment named "prod"
$ meltano-cloud history --deployment prod

# Display the executions for deployments starting with "pr"
$ meltano-cloud history --deployment-prefix pr

# Display the executions for deployments containing the string "pr"
$ meltano-cloud history --deployment-contains pr

# Display the executions for executions that failed.
# Options are success, failed, and running.
$ meltano-cloud history --result failed

# Display the execution history in json format
# Options are terminal, markdown, and json
$ meltano-cloud history --format json
```

## `login`

Logging into Meltano Cloud via the CLI stores a token locally which is used by the CLI to take actions that require authentication.

Logging in will open a browser tab where you may be asked to authenticate yourself using GitHub.

```sh
# Login to Meltano Cloud
meltano-cloud login
```

## `logout`

Logging out of Meltano Cloud invalidates your login token, and deletes the local copy that was saved when `meltano-cloud login` was run.

```sh
# Logout from Meltano Cloud
meltano-cloud logout
```

## `logs`

```sh
# Print logs for an execution
meltano-cloud logs print --execution-id <execution_id>
```

## `project`

The `project` command provides an interface for Meltano Cloud projects.

The `list` subcommand shows all of the projects you have access to, and can use with other commands:

```sh
meltano-cloud project list
╭───────────┬───────────────────────────────┬──────────────────────────────────────────────────────────╮
│  Default  │ Name                          │ Git Repository                                           │
├───────────┼───────────────────────────────┼──────────────────────────────────────────────────────────┤
│           │ Meltano Squared               │ https://github.com/meltano/squared.git                   │
│           │ MDS-in-a-box                  │ https://github.com/aaronsteers/meltano-demo-in-a-box.git │
╰───────────┴───────────────────────────────┴──────────────────────────────────────────────────────────╯
```

The `create` subcommand creates a new Meltano Cloud project.

In order to create a project, you'll first need to grant access to the Meltano Cloud GitHub app as described in [our onboarding documentation](/cloud/onboarding#prereq-2-provide-access-to-your-repo).

```sh
meltano-cloud project create --name example-project --repo-url https://github.com/meltano/squared.git --root-path "data/"
⠋ Creating project - this may take several minutes...
Project 'example-project' created successfully.
```

<<<<<<< HEAD
When you run the `login` command, if you only have a single project, it will be set as the default project to use for future commands. Otherwise, you will need to run `meltano cloud project use` to specify which Meltano Cloud project the other `meltano cloud` commands should operate on.
=======
When you run the `login` command, if you only have a single project, it will be set as the default project to use for future commands. Otherwise, you will need to run `meltano-cloud project use` to specify which Meltano Cloud project the other `meltano-cloud` commands should operate on.
>>>>>>> 91346643

When `meltano-cloud project use` is not provided any argument, it will list the available projects, and have you select one interactively using the arrow keys. To select a project as the default non-interactively, use the `--name` argument:

```sh
meltano-cloud project use --name 'Meltano Squared'
Set 'Meltano Squared' as the default Meltano Cloud project for future commands
```

```sh
meltano-cloud project list
╭───────────┬───────────────────────────────┬──────────────────────────────────────────────────────────╮
│  Default  │ Name                          │ Git Repository                                           │
├───────────┼───────────────────────────────┼──────────────────────────────────────────────────────────┤
│     X     │ Meltano Squared               │ https://github.com/meltano/squared.git                   │
│           │ MDS-in-a-box                  │ https://github.com/aaronsteers/meltano-demo-in-a-box.git │
╰───────────┴───────────────────────────────┴──────────────────────────────────────────────────────────╯
```

When specifying a project to use as the default for future command, its name must be exactly as shown when running `meltano-cloud project list`. If there are spaces or special characters in the name, then it must be quoted.

## `run`

Run a schedule immediately specifying the schedule name and deployment.

```sh
meltano-cloud run daily --deployment sandbox
Running a Meltano project in Meltano Cloud.
```

The running workload will appear in the `history` within 1-2 minutes.

## `job`

```sh
# Stop a job
meltano-cloud job stop --execution-id 15e1cbbde6b2424f86c04b237291d652
```

:::info

<<<<<<< HEAD
{" "}
=======
>>>>>>> 91346643
<p>
  At the moment, executions stopped manually will be marked as <i>Failed</i> in
  the output of{" "}
  <a href="#history">
<<<<<<< HEAD
    <code>meltano cloud history</code>
=======
    <code>meltano-cloud history</code>
>>>>>>> 91346643
  </a>
  . See <a href="https://github.com/meltano/meltano/issues/7697">#7697</a> for
  more details.
</p>
:::

## `schedule`

Prior to enabling or disabling a schedule, the project that schedule belongs to must be deployed.

Schedules are disabled when initially deployed, and must be enabled using the `enable` command.

Currently, updating a schedule requires a redeployment. In the future it will be possible to update a schedule without a redeployment.

```sh
# Enable a schedule
meltano-cloud schedule enable --deployment <deployment name> --schedule <schedule name>

# Disable a schedule
meltano-cloud schedule disable --deployment <deployment name> --schedule <schedule name>
```

Schedules can be listed using the `list` command:

```sh
meltano-cloud schedule list
╭──────────────┬────────────┬──────────────────────┬──────────────┬───────────╮
│ Deployment   │ Schedule   │ Interval             │   Runs / Day │ Enabled   │
├──────────────┼────────────┼──────────────────────┼──────────────┼───────────┤
│ staging      │ schedule_1 │ 0 6 * * 1,3,5        │        < 1.0 │ False     │
│ staging      │ schedule_2 │ 0 */6 * * *          │          4.0 │ True      │
│ prod         │ schedule_3 │ 0 6 * * *            │          1.0 │ True      │
│ prod         │ schedule_4 │ 15,45 */2 * * 1,3,5  │         10.3 │ False     │
╰──────────────┴────────────┴──────────────────────┴──────────────┴───────────╯
```

```sh
meltano-cloud schedule list --deployment prod
╭──────────────┬────────────┬──────────────────────┬──────────────┬───────────╮
│ Deployment   │ Schedule   │ Interval             │   Runs / Day │ Enabled   │
├──────────────┼────────────┼──────────────────────┼──────────────┼───────────┤
│ prod         │ schedule_3 │ 0 6 * * *            │          1.0 │ True      │
│ prod         │ schedule_4 │ 15,45 */2 * * 1,3,5  │         10.3 │ False     │
╰──────────────┴────────────┴──────────────────────┴──────────────┴───────────╯
```

Individual schedules can be more thoroughly described using the `describe` command:

```sh
meltano-cloud schedule describe --deployment staging --schedule schedule_4 --num-upcoming 5
Deployment name: prod
Schedule name:   schedule_4
Interval:        15,45 */2 * * 1,3,5
Enabled:         True

Approximate starting date and time (UTC) of next 5 schedule runs:
2023-03-24 20:45
2023-03-24 22:15
2023-03-24 22:45
2023-03-27 00:15
2023-03-27 00:45
```

The `--only-upcoming` option can be used to have the command only output the upcoming scheduled run start dates and times:

```sh
meltano-cloud schedule describe --deployment staging --schedule schedule_4 --num-upcoming 5 --only-upcoming
2023-03-24 20:45
2023-03-24 22:15
2023-03-24 22:45
2023-03-27 00:15
2023-03-27 00:45
```

If a schedule is disabled, it will never have any upcoming scheduled runs.<|MERGE_RESOLUTION|>--- conflicted
+++ resolved
@@ -63,11 +63,7 @@
 List all notifications configured for your current default project or organization.
 
 ```sh
-<<<<<<< HEAD
-$ meltano cloud config notification list
-=======
 $ meltano-cloud config notification list
->>>>>>> 91346643
 ╭──────────────────────────┬─────────┬──────────┬─────────────────────────────────────────╮
 │ Recipient                │ Type    │ Status   │ Filters                                 │
 ├──────────────────────────┼─────────┼──────────┼─────────────────────────────────────────┤
@@ -94,20 +90,12 @@
 
 Interactive mode
 ```sh
-<<<<<<< HEAD
-meltano cloud config notification set <type>
-=======
 meltano-cloud config notification set <type>
->>>>>>> 91346643
 ```
 
 Non-interactive mode:
 ```sh
-<<<<<<< HEAD
-meltano cloud config notification set <type> --recipient <target_recipient> --filter <filter>
-=======
 meltano-cloud config notification set <type> --recipient <target_recipient> --filter <filter>
->>>>>>> 91346643
 ````
 
 **`options`**
@@ -121,11 +109,7 @@
 
 To subscribe only to job failures you would run
 ```sh
-<<<<<<< HEAD
-meltano cloud config notification set webhook --recipient http://test+melty --filter '{"events": ["job_run"], "status": ["failed"]}'
-=======
 meltano-cloud config notification set webhook --recipient http://test+melty --filter '{"events": ["job_run"], "status": ["failed"]}'
->>>>>>> 91346643
 ```
 
 
@@ -135,11 +119,7 @@
 Update an existing notification.
 
 ```sh
-<<<<<<< HEAD
-meltano cloud notification update webhook --recipient <old_url> --new <new_recipient> --status <status>
-=======
 meltano-cloud config notification update webhook --recipient <old_url> --new <new_recipient> --status <status>
->>>>>>> 91346643
 ```
 
 **`options`**
@@ -152,11 +132,7 @@
 `--status`: The new status of the notification (either 'active' or 'inactive')
 
 ```sh
-<<<<<<< HEAD
-meltano cloud config notification update --recipient http://test+melty --new http://test+better --status inactive
-=======
 meltano-cloud config notification update --recipient http://test+melty --new http://test+better --status inactive
->>>>>>> 91346643
 ```
 
 The above example updates the notification that was configured to send to `http://test+melty`. It changes the recipient to `http://test+better` and sets the status to inactive.
@@ -165,11 +141,7 @@
 Delete an existing notification
 
 ```
-<<<<<<< HEAD
-meltano cloud notification delete webhook --recipient <webhook_url>
-=======
 meltano-cloud config notification delete webhook --recipient <webhook_url>
->>>>>>> 91346643
 ```
 
 **`options`**
@@ -362,11 +334,7 @@
 Project 'example-project' created successfully.
 ```
 
-<<<<<<< HEAD
 When you run the `login` command, if you only have a single project, it will be set as the default project to use for future commands. Otherwise, you will need to run `meltano cloud project use` to specify which Meltano Cloud project the other `meltano cloud` commands should operate on.
-=======
-When you run the `login` command, if you only have a single project, it will be set as the default project to use for future commands. Otherwise, you will need to run `meltano-cloud project use` to specify which Meltano Cloud project the other `meltano-cloud` commands should operate on.
->>>>>>> 91346643
 
 When `meltano-cloud project use` is not provided any argument, it will list the available projects, and have you select one interactively using the arrow keys. To select a project as the default non-interactively, use the `--name` argument:
 
@@ -407,19 +375,12 @@
 
 :::info
 
-<<<<<<< HEAD
 {" "}
-=======
->>>>>>> 91346643
 <p>
   At the moment, executions stopped manually will be marked as <i>Failed</i> in
   the output of{" "}
   <a href="#history">
-<<<<<<< HEAD
-    <code>meltano cloud history</code>
-=======
     <code>meltano-cloud history</code>
->>>>>>> 91346643
   </a>
   . See <a href="https://github.com/meltano/meltano/issues/7697">#7697</a> for
   more details.
