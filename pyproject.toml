[tool.poetry]
name = "meltano"
version = "2.17.1"
description = "Meltano is your CLI for ELT+: Open Source, Flexible, and Scalable. Move, transform, and test your data with confidence using a streamlined data engineering workflow you’ll love."
authors = ["Meltano <hello@meltano.com>"]
license = "MIT"
readme = "README.md"
repository = "https://github.com/meltano/meltano"
classifiers = [
  "Development Status :: 5 - Production/Stable",
  "Programming Language :: Python :: 3 :: Only",
  "Programming Language :: Python :: 3.7",
  "Programming Language :: Python :: 3.8",
  "Programming Language :: Python :: 3.9",
  "Programming Language :: Python :: 3.10",
  "Programming Language :: Python :: 3.11",
  "License :: OSI Approved :: MIT License",
  "Operating System :: OS Independent",
]
packages = [
  { include = "meltano", from = "src/cloud-cli", format = "wheel" },
  { include = "meltano", from = "src", format = "wheel" },
  { include = "src", format = "sdist" },
  { include = "tests", format = "sdist"},
]
keywords = [
  "Meltano",
  "ELT",
  "Data integration",
  "singer-io",
  "dbt",
]
documentation = "https://docs.meltano.com"
homepage = "https://meltano.com"

[tool.poetry.urls]
"Changelog" = "https://github.com/meltano/meltano/blob/main/CHANGELOG.md"
"Issue Tracker" = "https://github.com/meltano/meltano/issues"
"Slack" = "https://meltano.com/slack"
"Twitter" = "https://twitter.com/meltanodata/"
"Youtube" = "https://www.youtube.com/meltano"

[tool.poetry.dependencies]
aiodocker = "^0.21.0"
aiohttp = "^3.8.4"
alembic = "^1.10.3"
atomicwrites = "^1.2.1"
azure-common = {version = "^1.1.28", optional = true}
azure-core = {version = "^1.26.4", optional = true}
azure-storage-blob = {version = "^12.14.1", optional = true}
boto3 = {version = "^1.26.115", optional = true}
cached-property = "^1" # Remove after Python 3.7 support is dropped
check-jsonschema = "^0.22.0"
click = "^8.1"
click-default-group = "^1.2.1"
croniter = "^1.3.14"
fasteners = "^0.18"
flatten-dict = "^0"
google-cloud-storage = {version = ">=1.31.0", optional = true}
importlib-metadata = "^6.1.0"
importlib-resources = "^5.12.0"
jinja2 = "^3.1.2"
jsonschema = "^4.17"
packaging = "^23.0"
<<<<<<< HEAD
platformdirs = "^3.0.0"
psutil = "^5.6.3"
=======
psutil = "^5.9.5"
>>>>>>> ebb820c8
psycopg2-binary = "^2.8.5"
pyjwt = "^2.6.0"
pymssql = {version = "^2.2.5", optional = true}
python = ">=3.7,<3.12"
python-dotenv = "^0.21.1"
python-ulid = "^1.1.0"
pyyaml = "^6.0.0"
questionary = "^1.10.0"
requests = "^2.28.0"
rich = "^13.3.3"
"ruamel.yaml" = "^0.17.21"
smart-open = "^6.2.0"
snowplow-tracker = "^0.10.0"
sqlalchemy = "^1.4.46"
structlog = "^22.3.0"
tabulate = "^0.9.0"
typing-extensions = "^4.5.0"
tzlocal = "^4.2.0"
<<<<<<< HEAD
virtualenv = "^20.17.1"
=======
uvicorn = {extras = ["standard"], version = "^0.17.6"}
virtualenv = "^20.22.0"
werkzeug = ">=2.1,<=2.1.3"
>>>>>>> ebb820c8

[tool.poetry.extras]
azure = ["azure-storage-blob", "azure-common", "azure-core"]
gcs = ["google-cloud-storage"]
mssql = ["pymssql"]
s3 = ["boto3"]

[tool.poetry.group.dev.dependencies]
backoff = "^2.1.2"
black = "^23.3.0"
boto3-stubs = {extras = ["essential"], version = "1.26.61"}
bumpversion = "^0.6.0"
colorama = "^0.4.4"
commitizen-version-bump = {git = "https://github.com/meltano/commitizen-version-bump.git", branch = "main"}
coverage = {extras = ["toml"], version = "^7.2.3"}
freezegun = "^1.2.2"
hypothesis = "^6.70.0"
mock = "^5.0.2"
mypy = "^1.2"
pre-commit = "^2.9.2"
pytest = "^7.3.1"
pytest-aiohttp = "^1.0.4"
pytest-asyncio = "^0.21.0"
pytest-cov = "^4.0.0"
pytest-docker = "^1.0"
pytest-httpserver = "^1.0.6"
pytest-order = "^1.0"
pytest-randomly = "^3.12"
pytest-structlog = "^0.6"
pytest-xdist = "^3.2"
requests-mock = "^1.6.0"
setproctitle = "^1.3" # Used by pytest-xdist to aid with handling resource intensive processes.
sqlalchemy2-stubs = "^0.0.2a32"
types-croniter = "^1.3.2"
types-jsonschema = "^4.17.0.3"
types-psutil = "^5.9.5.5"
types-pyyaml = "^6.0.12.3"
types-requests = "^2.28.9"
types-tabulate = "^0.9.0.1"

[tool.poetry.scripts]
meltano = "meltano.cli:main"
# The `meltano-cloud` command is equivalent to `meltano cloud`, and is only
# provided so that if someone uses the Meltano Cloud CLI standalone, then
# replaces it with an installation of Meltano, their old scripts that call
# `meltano-cloud` won't break.
meltano-cloud = "meltano.cloud.cli:main"

[tool.black]
line-length = 88

[tool.flakeheaven]
accept_encodings = "utf-8"
baseline = "flakeheaven-baseline"
docstring_style = "google"
doctests = true
enable_extensions = "G"
exclude = [
  ".nox/",
  ".venv",
  "venv",
  "*.md",
  "src/meltano/migrations/",
]
format = "colored"
inline_quotes = "double"
max_complexity = 6
max_imports = 20
max_line_length = 88
show_source = true
statistics = true

[tool.flakeheaven.plugins]
"flake8-*" = [
  "+*",
]
"flake8-isort" = [
  "-*",
]
"flake8-commas" = [
  "-*",
]
"flake8-bandit" = [
  "+*",
  "-S404", # Allow subprocess module to be used
  "-S310", # Allow `urllib.open`
  "-S603", # Allow `subprocess.run(..., shell=False)`
]
"flake8-string-format" = [
  "-P101", # Allow format strings with unindex parameters (because the pyupgrade pre-commit hook enforces their usage)
]
"flake8-rst-docstrings" = [
  "-*",
]
mccabe = [
  "+*",
]
"pep8-naming" = [
  "+*",
  "-N818", # Allow Exceptions to have suffix 'Exception' rather than 'Error'
]
pycodestyle = [
  "+*",
  "-E203", # Let Black put whitespace before :
  "-W503", # Allow for line breaks where Black decides are valid
]
pyflakes = [
  "+*",
]
"wemake-python-styleguide" = [
  "+*",
  "-WPS100",
  "-WPS110", # Allow blacklisted variable names that can be clear enough in method context
  "-WPS111",
  "-WPS112",
  "-WPS115", # Allow upper-case constants in Enum subclasses
  "-WPS201",
  "-WPS202", # Allow many module members
  "-WPS211", # Allow "too many"
  "-WPS212", # Ignore 'too many return statements' - noqa parse inconsistent between py38 vs prior
  "-WPS220",
  "-WPS221",
  "-WPS226",
  "-WPS229",
  "-WPS231",
  "-WPS232",
  "-WPS237",
  "-WPS300", # Allow local folder imports (import .module)
  "-WPS305", # Allow f-strings
  "-WPS306", # Ignore missing base class, required by pyupgrade: https://github.com/asottile/pyupgrade#rewrites-class-declaration
  "-WPS309", # Allow reversed compare order
  "-WPS316",
  "-WPS317", # Allow "incorrect multi-line parameters", since Black forces them to be "incorrect"
  "-WPS324", # Allow inconsistent returns - permitted because of too many false positives
  "-WPS326", # Allow syntax-level (process when first parsed, rather than at every run) string concatenation
  "-WPS332", # Allow assignment expressions (walrus operator :=)
  "-WPS337",
  "-WPS338", # Allow 'incorrect' order of methods in a class
  "-WPS348", # Allow `.` at beginning of line to accommodate Black formatting of multiline chained function calls
  "-WPS352",
  "-WPS354", # Allow consecutive yield expressions
  "-WPS402", # Allow "overuse" of noqa comments.
  "-WPS404",
  "-WPS407",
  "-WPS410", # Allow metadata variable (__all__)
  "-WPS412",
  "-WPS414", # Allow unpacking assignments
  "-WPS420", # Allow `pass` keywords in `except` bodies to prevent falling through to another `except`
  "-WPS429",
  "-WPS430",
  "-WPS431", # Allow nested classes
  "-WPS433",
  "-WPS440", # Allow block variable overlap, e.g. multiple for-loops that use the same name for their loop variables
  "-WPS441", # Allow control variables to be used after their block, because this rule has too many false-positives
  "-WPS454",
  "-WPS458", # Import name collisions - disabled because it raises many false positives
  "-WPS461", # Allow all inline ignores
  "-WPS501",
  "-WPS507",
  "-WPS509", # Allow "incorrect" ternary expressions
  "-WPS528", # Allow iterating over keys in a dict, then using them to access values
  "-WPS529", # Allow use of `dict_object[key]` (i.e. `dict.__getitem__`) instead of `dict.get`
  "-WPS600", # Allow subclassing a builtin, such as 'str' (used for serializable Enums)
  "-WPS602", # Allow using @staticmethod
  "-WPS615", # Allow "unpythonic" getters and setters
]

[tool.flakeheaven.exceptions."*tests/*"]
"flake8-bandit" = [
  "-S101", # Don't warn on use of asserts in tests
]
# Don't require docstrings in tests
"flake8-darglint" = [
  "-DAR101",
  "-DAR201",
  "-DAR301",
]
"flake8-docstrings" = [
  "-D100",
  "-D101",
  "-D102",
  "-D103",
  "-D104",
  "-D105",
  "-D107",
]
"flake8-string-format" = [
  "-P103", # String does contain unindexed parameters
]
"wemake-python-styleguide" = [
  "-WPS114", # Allow underscored number name pattern (e.g. tap_covid_19)
  "-WPS204", # Don't warn on overused expressions in test methods
  "-WPS211", # Don't warn on too many arguments in test methods
  "-WPS210", # Don't warn on too many local variables in test methods
  "-WPS218", # Don't warn on too many `assert` statements in test methods
  "-WPS213", # Found too many expressions
  "-WPS214", # Don't warn on too many methods in test modules
  "-WPS217", # Don't warn about there being too many await expressions
  "-WPS226", # Don't warn on too many string constants in test methods
  "-WPS316", # Context manager with too many assignments
  "-WPS442", # Allow outer scope name shadowing for fixtures
  "-WPS430", # Allow nested functions in test methods
  "-WPS432", # Allow magic numbers
  "-WPS437", # Allow protected attribute usage in test methods
  "-WPS201", # Found module with too many imports
  "-WPS425", # Found boolean non-keyword argument
  "-WPS118", # Found too long name
  "-WPS342", # Avoid false positive for implicit raw strings
]

[tool.flakeheaven.exceptions."!*tests/*"]
"flake8-debugger" = [
  "-T100",
]

[tool.flakeheaven.exceptions."scripts/*"]
"wemake-python-styleguide" = [
  "-WPS421", # Allow for print function calls
]

[tool.flakeheaven.exceptions."*/cli/*"]
"flake8-docstrings" = [
  "-D301", # Allow backslashes in dosctrings
]
"flake8-darglint" = [
  "-*", # Don't require docstrings in click commands
]
"wemake-python-styleguide" = [
  "-WPS210", # Allow many local variables, since these aid in string building
  "-WPS211", # Allow many arguments, since these often represent CLI arguments
  "-WPS213", # Allow many expressions, since string building requires them
  "-WPS216", # Allow many decorators, since `click` uses them to define the CLI
  "-WPS202", # Allow many module members
  "-WPS204", # Allow 'overuse' of expressions (e.g. ctx.obj["-settings"])
]

[tool.flakeheaven.exceptions."src/meltano/migrations/versions/*"]
"flake8-docstrings" = [
  "-D101", # Don't class docstrings in migrations
  "-D103", # Don't require function docstrings in migrations
  "-D400", # Don't require periods in the first lines of dosctrings
]
"pep8-naming" = [
  "-N806", # Allow uppercase variable names
]
"wemake-python-styleguide" = [
  "-WPS102", # Allow module names starting with numbers
  "-WPS118", # Allow long filenames
  "-WPS204", # Allow expression "-overuse"
  "-WPS226", # Allow string constant "-overuse"
  "-WPS432", # Allow "-magic" numbers
]

[tool.flakeheaven.exceptions."src/meltano/core/job/job.py"]
"wemake-python-styleguide" = [
  "-WPS601", # Class attributes can be used as instance attributes in sqlalchemy.declarative model
]

[tool.flakeheaven.exceptions."src/meltano/core/project_files.py"]
"wemake-python-styleguide" = [
  "-WPS226", # Dict manipulation requires lots of string constant references
]

[tool.flakeheaven.exceptions."src/meltano/core/project_init_service.py"]
"wemake-python-styleguide" = [
  "-WPS226", # Found string constant over-use: blue > 3
  "-WPS213", # Found too many expressions: 27 > 9
]

[tool.flakeheaven.exceptions."src/**/__init__.py"]
pyflakes = [
  "-F401", # Allow for using __init__.py to promote imports to the module namespace
]

[tool.flakeheaven.exceptions."tests/**/__init__.py"]
pyflakes = [
  "-F401", # Allow for using __init__.py to promote imports to the module namespace
]
# Don't require docstrings in tests
"flake8-darglint" = [
  "-DAR101",
  "-DAR201",
  "-DAR301",
]
"flake8-docstrings" = [
  "-D100",
  "-D101",
  "-D102",
  "-D103",
  "-D104",
]

[tool.flakeheaven.exceptions."src/meltano/__init__.py"]
"wemake-python-styleguide" = [
  "-WPS412", # Found `__init__.py` module with logic
  "-WPS410", # Found wrong metadata variable
]

[tool.flakeheaven.exceptions."src/meltano/core/block/extract_load.py"]
"wemake-python-styleguide" = [
  "-WPS201", # Found module with too many imports: 21 > 20
]

[tool.flakeheaven.exceptions."src/meltano/core/logging/utils.py"]
"wemake-python-styleguide" = [
  "-WPS100", # Found wrong module name
]

[tool.flakeheaven.exceptions."src/meltano/core/cli_messages.py"]
# Special exceptions for cli magic
"wemake-python-styleguide" = [
  "-WPS114",
  "-WPS360",
]
pycodestyle = [
  "-W291",
  "-W293",
]

[tool.flakeheaven.exceptions."src/meltano/core/settings_store.py"]
"wemake-python-styleguide" = [
  "-WPS204", # Found overused expression: allow settings store implementations to all return vars with the same names
]

[tool.flakeheaven.exceptions."src/meltano/core/utils/__init__.py"]
"flake8-docstrings" = [
  "-D103", # Many of these utility functions are descriptively named and self-documenting
]

[tool.flakeheaven.exceptions."src/meltano/core/state_store/*"]
"wemake-python-styleguide" = [
  "-WPS428", # Ignore ... in ABC
]

[tool.flakeheaven.exceptions."src/meltano/core/state_store/__init__.py"]
"wemake-python-styleguide" = [
  "-WPS320", # Ignore multi-line function annotations
]

[tool.pytest.ini_options]
addopts = "--doctest-modules --order-scope=module -ra -n auto --dist=loadfile"
asyncio_mode = "auto"
log_cli = 1
log_cli_format = "%(message)s"
log_cli_level = "CRITICAL"
log_file = "pytest.log"
log_file_date_format = "%Y-%m-%d %H:%M:%S"
log_file_format = "%(asctime)s [%(levelname)8s] %(message)s (%(filename)s:%(lineno)s)"
log_file_level = "DEBUG"
markers = [
  "backend(type): backend specific test",
  "meta: meta test",
  "concurrent: test requires true concurrency",
  "slow: slow test",
]
testpaths = [
  "tests/",
  "src/cloud-cli/tests/",
]

[tool.coverage.run]
branch = true
concurrency = [
  "multiprocessing",
  "thread",
]
parallel = true
source = [
  "meltano",
  "tests",
]

[tool.coverage.paths]
source = [
  "src/meltano/",
  "**/site-packages/meltano/",
  "**/site-packages/meltano*/meltano/",
]

[tool.coverage.report]
exclude_lines = [
  "pragma: no cover",
  '''if (t\.)?TYPE_CHECKING:''',
  "\\.\\.\\.",
]
precision = 2
show_missing = true
skip_covered = true

[tool.commitizen]
name = "cz_version_bump"
tag_format = "v$major.$minor.$patch$prerelease"
version = "2.17.1"
version_files = [
  "pyproject.toml:^version =",
  "src/cloud-cli/pyproject.toml:^version =",
  "src/meltano/__init__.py:^__version__ =",
]
incremental = false # Disabled until https://github.com/python/mypy/issues/12664 is resolved
files = [
  "src/meltano/",
]
exclude = [
  "src/meltano/migrations/",
]

[tool.mypy]
incremental = false # Disabled until https://github.com/python/mypy/issues/12664 is resolved
files = [
  "src/meltano/",
]
exclude = [
  "src/meltano/migrations/",
]
plugins = [
  "sqlalchemy.ext.mypy.plugin",
]

# The following whitelist is used to allow for incremental adoption
# of MyPy. Modules should be removed from this whitelist as and when
# their respective type errors have been addressed. No new modules
# should be added to this whitelist.
[[tool.mypy.overrides]]
ignore_errors = true
module = [
  "meltano.cli.*",
  # Way too many modules at the root of meltano.core to tackle them all at once  # so listing them individually here.
  "meltano.core.connection_service",
  "meltano.core.db",
  "meltano.core.elt_context",
  "meltano.core.extract_utils",
  "meltano.core.extractor",
  "meltano.core.meltano_invoker",
  "meltano.core.migration_service",
  "meltano.core.models",
  "meltano.core.plugin_discovery_service",
  "meltano.core.plugin_install_service",
  "meltano.core.plugin_invoker",
  "meltano.core.plugin_test_service",
  "meltano.core.project",
  "meltano.core.project_add_service",
  "meltano.core.project_files",
  "meltano.core.project_plugins_service",
  "meltano.core.project_settings_service",
  "meltano.core.select_service",
  "meltano.core.settings_service",
  "meltano.core.settings_store",
  "meltano.core.sqlalchemy",
  "meltano.core.task_sets_service",
  "meltano.core.transform_add_service",
  # Meltano Core submodules
  "meltano.core.behavior.*",
  "meltano.core.block.*",
  "meltano.core.compiler.*",
  "meltano.core.job.*",
  "meltano.core.legacy_tracking.*",
  "meltano.core.logging.job_logging_service",
  "meltano.core.logging.output_logger",
  "meltano.core.logging.utils",
  "meltano.core.m5o.*",
  "meltano.core.plugin.*",
  "meltano.core.runner.*",
  "meltano.core.sql.*",
  "meltano.core.tracking.*",
  "meltano.core.utils.*",
]

[build-system]
requires = ["poetry-core==1.5.0"]
build-backend = "poetry.core.masonry.api"

[tool.ruff]
target-version = "py37"
line-length = 88
exclude = [
  "src/meltano/migrations/*",
]
ignore = [
  "ANN101", # Missing type annotation for `self` in method
  "ANN102", # Missing type annotation for `cls` in class method
  "PT004",  # Add leading underscore to fixtures that do not return anything
  "UP026",  # Replace `mock` import with `unittest.mock` - remove once Python 3.7 support is dropped
]
select = [
  "ARG", # flake8-unused-arguments
  "B",   # flake8-bugbear
  "C4",  # flake8-comprehensions
  "COM", # flake8-commas
  "E",   # pycodestyle (error)
  "F",   # pyflakes
  "I",   # isort
  "ISC", # flake8-implicit-str-concat
  "PT",  # flake8-pytest-style
  "RSE", # flake8-raise
  "SIM", # flake8-simplify
  "TID", # flake8-tidy-imports
  "UP",  # pyupgrade
  "W",   # pycodestyle (warning)
  "TID", # flake8-tidy-imports
]

[tool.ruff.per-file-ignores]
"src/meltano/**/__init__.py" = [
  "F401", # Permit unused imports in `__init__.py` files
]

[tool.ruff.flake8-annotations]
allow-star-arg-any = true
mypy-init-return = true
suppress-dummy-args = true

[tool.ruff.flake8-pytest-style]
parametrize-values-type = "tuple"

[tool.ruff.isort]
known-first-party = ["asserts", "fixtures", "meltano"]
required-imports = ["from __future__ import annotations"]

[tool.ruff.pydocstyle]
convention = "google"

[tool.ruff.flake8-tidy-imports.banned-api]
"meltano.cli.cli.command".msg = "Use `click.command` and `meltano.cli.cli.add_command` instead"
"meltano.cli.cli.group".msg = "Use `click.group` and `meltano.cli.cli.add_command` instead"
"meltano.cloud.cli.base.cloud.command".msg = "Use `click.command` and `cloud.add_command` instead"
"meltano.cloud.cli.base.cloud.group".msg = "Use `click.group` and `cloud.add_command` instead"<|MERGE_RESOLUTION|>--- conflicted
+++ resolved
@@ -62,12 +62,8 @@
 jinja2 = "^3.1.2"
 jsonschema = "^4.17"
 packaging = "^23.0"
-<<<<<<< HEAD
 platformdirs = "^3.0.0"
-psutil = "^5.6.3"
-=======
 psutil = "^5.9.5"
->>>>>>> ebb820c8
 psycopg2-binary = "^2.8.5"
 pyjwt = "^2.6.0"
 pymssql = {version = "^2.2.5", optional = true}
@@ -86,13 +82,7 @@
 tabulate = "^0.9.0"
 typing-extensions = "^4.5.0"
 tzlocal = "^4.2.0"
-<<<<<<< HEAD
-virtualenv = "^20.17.1"
-=======
-uvicorn = {extras = ["standard"], version = "^0.17.6"}
 virtualenv = "^20.22.0"
-werkzeug = ">=2.1,<=2.1.3"
->>>>>>> ebb820c8
 
 [tool.poetry.extras]
 azure = ["azure-storage-blob", "azure-common", "azure-core"]
@@ -106,7 +96,6 @@
 boto3-stubs = {extras = ["essential"], version = "1.26.61"}
 bumpversion = "^0.6.0"
 colorama = "^0.4.4"
-commitizen-version-bump = {git = "https://github.com/meltano/commitizen-version-bump.git", branch = "main"}
 coverage = {extras = ["toml"], version = "^7.2.3"}
 freezegun = "^1.2.2"
 hypothesis = "^6.70.0"
